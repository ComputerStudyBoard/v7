// Copyright (c) 2004-2013 Sergey Lyubka <valenok@gmail.com>
// Copyright (c) 2013-2014 Cesanta Software Limited
// All rights reserved
//
// This software is dual-licensed: you can redistribute it and/or modify
// it under the terms of the GNU General Public License version 2 as
// published by the Free Software Foundation. For the terms of this
// license, see <http://www.gnu.org/licenses/>.
//
// You are free to use this software under the terms of the GNU General
// Public License, but WITHOUT ANY WARRANTY; without even the implied
// warranty of MERCHANTABILITY or FITNESS FOR A PARTICULAR PURPOSE.
// See the GNU General Public License for more details.
//
// Alternatively, you can license this software under a commercial
// license, as set out in <http://cesanta.com/products.html>.

#include "v7.h"

#include <sys/stat.h>
#include <assert.h>
#include <errno.h>
#include <float.h>
#include <limits.h>
#include <math.h>
#include <stdarg.h>
#include <stddef.h>
#include <stdio.h>
#include <stdlib.h>
#include <string.h>

#ifdef _WIN32
#define vsnprintf _vsnprintf
#define snprintf _snprintf
#define isnan(x) _isnan(x)
#define isinf(x) (!_finite(x))
#define __unused
#else
#include <stdint.h>
#endif

// MSVC6 doesn't have standard C math constants defined
#ifndef M_PI
#define M_E         2.71828182845904523536028747135266250
#define M_LOG2E     1.44269504088896340735992468100189214
#define M_LOG10E    0.434294481903251827651128918916605082
#define M_LN2       0.693147180559945309417232121458176568
#define M_LN10      2.30258509299404568401799145468436421
#define M_PI        3.14159265358979323846264338327950288
#define M_SQRT2     1.41421356237309504880168872420969808
#define M_SQRT1_2   0.707106781186547524400844362104849039
#define NAN         atof("NAN")
#define INFINITY    atof("INFINITY")  // TODO: fix this
#endif

//#define V7_CACHE_OBJS
#define MAX_STRING_LITERAL_LENGTH 2000
#define ARRAY_SIZE(array) (sizeof(array) / sizeof(array[0]))
#define CHECK(cond, code) do { if (!(cond)) return (code); } while (0)
#define TRY(call) do { enum v7_err e = call; CHECK(e == V7_OK, e); } while (0)
#define TRACE_OBJ(O) do { char x[4000]; printf("==> %s [%s]\n", __func__, \
  O == NULL ? "@" : v7_to_string(O, x, sizeof(x))); } while (0)
#define MKOBJ(_proto) {0,(_proto),0,0,{0},V7_TYPE_OBJ,V7_CLASS_OBJECT,0,0}

#define SET_RO_PROP_V(obj, name, val) \
  do { \
    static struct v7_val key = MKOBJ(&s_prototypes[V7_CLASS_STRING]); \
    static struct v7_prop prop = { NULL, &key, &val, 0 }; \
    v7_init_str(&key, (char *) (name), strlen(name), 0); \
    prop.next = obj.props; \
    obj.props = &prop; \
  } while (0)

#define SET_RO_PROP2(_o, _name, _t, _proto, _attr, _initializer, _fl) \
  do { \
    static struct v7_val _val = MKOBJ(_proto); \
    _val.v._attr = (_initializer); \
    _val.type = (_t); \
    _val.flags = (_fl); \
    SET_RO_PROP_V(_o, _name, _val); \
  } while (0)

#define SET_RO_PROP(obj, name, _t, attr, _v) \
    SET_RO_PROP2(obj, name, _t, &s_prototypes[V7_CLASS_OBJECT], attr, _v, 0)

#define SET_PROP_FUNC(_obj, _name, _func) \
    SET_RO_PROP2(_obj, _name, V7_TYPE_NULL, 0, prop_func, _func, V7_PROP_FUNC)

#define SET_METHOD(_obj, _name, _func) \
  do {  \
    static struct v7_val _val = MKOBJ(&s_prototypes[V7_CLASS_STRING]); \
    v7_set_class(&_val, V7_CLASS_FUNCTION); \
    _val.v.c_func = (_func); \
    SET_RO_PROP_V(_obj, _name, _val); \
  } while (0)

enum {
  OP_INVALID,

  // Relational ops
  OP_GREATER_THEN,    //  >
  OP_LESS_THEN,       //  <
  OP_GREATER_EQUAL,   //  >=
  OP_LESS_EQUAL,      //  <=

  // Equality ops
  OP_EQUAL,           //  ==
  OP_NOT_EQUAL,       //  !=
  OP_EQUAL_EQUAL,     //  ===
  OP_NOT_EQUAL_EQUAL, //  !==

  // Assignment ops
  OP_ASSIGN,          //  =
  OP_PLUS_ASSIGN,     //  +=
  OP_MINUS_ASSIGN,    //  -=
  OP_MUL_ASSIGN,      //  *=
  OP_DIV_ASSIGN,      //  /=
  OP_REM_ASSIGN,      //  %=
  OP_AND_ASSIGN,      //  &=
  OP_XOR_ASSIGN,      //  ^=
  OP_OR_ASSIGN,       //  |=
  OP_RSHIFT_ASSIGN,   //  >>=
  OP_LSHIFT_ASSIGN,   //  <<=
  OP_RRSHIFT_ASSIGN,  //  >>>=

  NUM_OPS
};

// 
typedef unsigned long uint64_t;
typedef unsigned long u_int64_t;
typedef unsigned int uint32_t;
typedef unsigned int u_int32_t;
typedef unsigned char uint8_t;
typedef unsigned char u_int8_t;

#define bcopy memcpy

// Forward declarations
static enum v7_err parse_expression(struct v7 *);
static enum v7_err parse_statement(struct v7 *, int *is_return);
static int cmp(const struct v7_val *a, const struct v7_val *b);
static enum v7_err do_exec(struct v7 *v7, const char *, int);
static void init_stdlib(void);
static void skip_whitespaces_and_comments(struct v7 *v7);
static const int s_op_lengths[NUM_OPS] = {
  -1,
  1, 1, 2, 2,
  2, 2, 3, 3,
  1, 2, 2, 2, 2, 2, 2, 2, 2, 3, 3, 4
};

static struct v7_val s_constructors[V7_NUM_CLASSES];
static struct v7_val s_prototypes[V7_NUM_CLASSES];

static struct v7_val s_global = MKOBJ(&s_prototypes[V7_CLASS_OBJECT]);
static struct v7_val s_math = MKOBJ(&s_prototypes[V7_CLASS_OBJECT]);
static struct v7_val s_json = MKOBJ(&s_prototypes[V7_CLASS_OBJECT]);
static struct v7_val s_file = MKOBJ(&s_prototypes[V7_CLASS_OBJECT]);
static int instanceof(const struct v7_val *obj, const struct v7_val *ctor) {
  if (obj->type == V7_TYPE_OBJ && ctor != NULL) {
    while (obj != NULL) {
      if (obj->ctor == ctor) return 1;
      if (obj->proto == obj) break;  // Break on circular reference
      obj = obj->proto;
    }
  }
  return 0;
}

int v7_is_class(const struct v7_val *obj, enum v7_class cls) {
  return instanceof(obj, &s_constructors[cls]);
}

static int is_string(const struct v7_val *v) {
  return v->type == V7_TYPE_STR || v7_is_class(v, V7_CLASS_STRING);
}

static int is_num(const struct v7_val *v) {
  return v->type == V7_TYPE_NUM || v7_is_class(v, V7_CLASS_NUMBER);
}

static int is_bool(const struct v7_val *v) {
  return v->type == V7_TYPE_BOOL || v7_is_class(v, V7_CLASS_BOOLEAN);
}

static void inc_ref_count(struct v7_val *v) {
  assert(v != NULL);
  assert(v->ref_count >= 0);
  assert(!(v->flags & V7_VAL_DEALLOCATED));
  v->ref_count++;
}

static char *v7_strdup(const char *ptr, unsigned long len) {
  char *p = (char *) malloc(len + 1);
  if (p == NULL) return NULL;
  memcpy(p, ptr, len);
  p[len] = '\0';
  return p;
}

void v7_init_str(struct v7_val *v, char *p, unsigned long len, int own) {
  v->type = V7_TYPE_STR;
  v->proto = &s_prototypes[V7_CLASS_STRING];
  v->v.str.buf = p;
  v->v.str.len = len;
  v->flags &= ~V7_STR_ALLOCATED;
  if (own) {
    if (len < sizeof(v->v.str.loc) - 1) {
      v->v.str.buf = v->v.str.loc;
      memcpy(v->v.str.loc, p, len);
      v->v.str.loc[len] = '\0';
    } else {
      v->v.str.buf = v7_strdup(p, len);
      v->flags |= V7_STR_ALLOCATED;
    }
  }
}

void v7_init_num(struct v7_val *v, double num) {
  v->type = V7_TYPE_NUM;
  v->proto = &s_prototypes[V7_CLASS_NUMBER];
  v->v.num = num;
}

void v7_init_bool(struct v7_val *v, int is_true) {
  v->type = V7_TYPE_BOOL;
  v->proto = &s_prototypes[V7_CLASS_BOOLEAN];
  v->v.num = is_true ? 1.0 : 0.0;
}

void v7_init_func(struct v7_val *v, v7_c_func_t func) {
  v7_set_class(v, V7_CLASS_FUNCTION);
  v->v.c_func = func;
}

void v7_set_class(struct v7_val *v, enum v7_class cls) {
  v->type = V7_TYPE_OBJ;
  v->cls = cls;
  v->proto = &s_prototypes[cls];
  v->ctor = &s_constructors[cls];
}

static void free_prop(struct v7 *v7, struct v7_prop *p) {
  if (p->key != NULL) v7_freeval(v7, p->key);
  v7_freeval(v7, p->val);
  p->val = p->key = NULL;
  if (p->flags & V7_VAL_ALLOCATED) {
#ifdef V7_CACHE_OBJS
    p->next = v7->free_props;
    v7->free_props = p;
#else
    free(p);
#endif
  }
  p->flags = 0;
}

void v7_freeval(struct v7 *v7, struct v7_val *v) {
  assert(v->ref_count > 0);
  if (--v->ref_count > 0) return;

  if (v->type == V7_TYPE_OBJ) {
    struct v7_prop *p, *tmp;
    for (p = v->props; p != NULL; p = tmp) {
      tmp = p->next;
      free_prop(v7, p);
    }
    v->props = NULL;
  }

  if (v7_is_class(v, V7_CLASS_ARRAY)) {
    struct v7_prop *p, *tmp;
    for (p = v->v.array; p != NULL; p = tmp) {
      tmp = p->next;
      free_prop(v7, p);
    }
    v->v.array = NULL;
  } else if (v->type == V7_TYPE_STR && (v->flags & V7_STR_ALLOCATED)) {
    free(v->v.str.buf);
  } else if (v7_is_class(v, V7_CLASS_REGEXP) && (v->flags & V7_STR_ALLOCATED)) {
    free(v->v.regex);
  } else if (v7_is_class(v, V7_CLASS_FUNCTION)) {
    if ((v->flags & V7_STR_ALLOCATED) && (v->flags & V7_JS_FUNC)) {
      free(v->v.func.source_code);
      v7_freeval(v7, v->v.func.scope);
    }
    if (v->v.func.upper != NULL) v7_freeval(v7, v->v.func.upper);
  }

  if (v->flags & V7_VAL_ALLOCATED) {
    v->flags &= ~V7_VAL_ALLOCATED;
    v->flags |= ~V7_VAL_DEALLOCATED;
    memset(v, 0, sizeof(*v));
#ifdef V7_CACHE_OBJS
    v->next = v7->free_values;
    v7->free_values = v;
#else
    free(v);
#endif
  }
}

static enum v7_err inc_stack(struct v7 *v7, int incr) {
  int i;

  CHECK(v7->sp + incr < (int) ARRAY_SIZE(v7->stack), V7_STACK_OVERFLOW);
  CHECK(v7->sp + incr >= 0, V7_STACK_UNDERFLOW);

  // Free values pushed on stack (like string literals and functions)
  for (i = 0; incr < 0 && i < -incr && i < v7->sp; i++) {
    v7_freeval(v7, v7->stack[v7->sp - (i + 1)]);
    v7->stack[v7->sp - (i + 1)] = NULL;
  }

  v7->sp += incr;
  return V7_OK;
}

enum v7_err v7_pop(struct v7 *v7, int incr) {
  CHECK(incr >= 0, V7_INTERNAL_ERROR);
  return inc_stack(v7, -incr);
}

static void free_values(struct v7 *v7) {
  struct v7_val *v;
  while (v7->free_values != NULL) {
    v = v7->free_values->next;
    free(v7->free_values);
    v7->free_values = v;
  }
}

static void free_props(struct v7 *v7) {
  struct v7_prop *p;
  while (v7->free_props != NULL) {
    p = v7->free_props->next;
    free(v7->free_props);
    v7->free_props = p;
  }
}

static struct v7_val *make_value(struct v7 *v7, enum v7_type type) {
  struct v7_val *v = NULL;

  if ((v = v7->free_values) != NULL) {
    v7->free_values = v->next;
  } else {
    v = (struct v7_val *) calloc(1, sizeof(*v));
  }

  if (v != NULL) {
    assert(v->ref_count == 0);
    v->flags = V7_VAL_ALLOCATED;
    v->type = type;
    switch (type) {
      case V7_TYPE_NUM: v->proto = &s_prototypes[V7_CLASS_NUMBER]; break;
      case V7_TYPE_STR: v->proto = &s_prototypes[V7_CLASS_STRING]; break;
      case V7_TYPE_BOOL: v->proto = &s_prototypes[V7_CLASS_BOOLEAN]; break;
      default: break;
    }
  }
  return v;
}

static struct v7_prop *mkprop(struct v7 *v7) {
  struct v7_prop *m;
  if ((m = v7->free_props) != NULL) {
    v7->free_props = m->next;
  } else {
    m = (struct v7_prop *) calloc(1, sizeof(*m));
  }
  if (m != NULL) m->flags = V7_PROP_ALLOCATED;
  return m;
}

static struct v7_val str_to_val(const char *buf, size_t len) {
  struct v7_val v;
  memset(&v, 0, sizeof(v));
  v.type = V7_TYPE_STR;
  v.v.str.buf = (char *) buf;
  v.v.str.len = len;
  return v;
}

struct v7_val v7_str_to_val(const char *buf) {
  return str_to_val((char *) buf, strlen(buf));
}

static int cmp(const struct v7_val *a, const struct v7_val *b) {
  int res;
  double an, bn;
  const struct v7_string *as, *bs;
  struct v7_val ta, tb;

  if (a == NULL || b == NULL) return 1;
  if ((a->type == V7_TYPE_UNDEF || a->type == V7_TYPE_NULL) &&
      (b->type == V7_TYPE_UNDEF || b->type == V7_TYPE_NULL)) return 0;

  if (is_num(a) && is_num(b)) {
    v7_init_num(&ta, a->v.num);
    v7_init_num(&tb, b->v.num);
    a = &ta; b = &tb;
  }

  if (is_string(a) && is_string(b)) {
    v7_init_str(&ta, a->v.str.buf, a->v.str.len, 0);
    v7_init_str(&tb, b->v.str.buf, b->v.str.len, 0);
    a = &ta; b = &tb;
  }

  if (a->type != b->type) return 1;

  an = a->v.num, bn = b->v.num;
  as = &a->v.str, bs = &b->v.str;

  switch (a->type) {
    case V7_TYPE_NUM:
      return (isinf(an) && isinf(bn)) ||
      (isnan(an) && isnan(bn)) ? 0 : an - bn;
    case V7_TYPE_BOOL:
      return an != bn;
    case V7_TYPE_STR:
      res = memcmp(as->buf, bs->buf, as->len < bs->len ? as->len : bs->len);
      return res != 0 ? res : (int) as->len - (int) bs->len;
      return as->len != bs->len || memcmp(as->buf, bs->buf, as->len) != 0;
    default:
      return a - b;
  }
}

static struct v7_prop *v7_get(struct v7_val *obj, const struct v7_val *key,
                              int own_prop) {
  struct v7_prop *m;
  for (; obj != NULL; obj = obj->proto) {
    if (v7_is_class(obj, V7_CLASS_ARRAY) && key->type == V7_TYPE_NUM) {
      int i = (int) key->v.num;
      for (m = obj->v.array; m != NULL; m = m->next) {
        if (i-- == 0) return m;
      }
    } else if (obj->type == V7_TYPE_OBJ) {
      for (m = obj->props; m != NULL; m = m->next) {
        if (cmp(m->key, key) == 0) return m;
      }
    }
    if (own_prop) break;
    if (obj->proto == obj) break;
  }
  return NULL;
}

static struct v7_val *get2(struct v7_val *obj, const struct v7_val *key) {
  struct v7_prop *m = v7_get(obj, key, 0);
  return (m == NULL) ? NULL : m->val;
}

struct v7_val *v7_lookup(struct v7_val *obj, const char *key) {
  struct v7_val k = v7_str_to_val(key);
  return get2(obj, &k);
}

static enum v7_err vinsert(struct v7 *v7, struct v7_prop **h,
                           struct v7_val *key, struct v7_val *val) {
  struct v7_prop *m = mkprop(v7);
  CHECK(m != NULL, V7_OUT_OF_MEMORY);

  inc_ref_count(key);
  inc_ref_count(val);
  m->key = key;
  m->val = val;
  m->next = *h;
  *h = m;

  return V7_OK;
}

static struct v7_val *find(struct v7 *v7, struct v7_val *key) {
  struct v7_val *v, *f;

  if (v7->no_exec) return NULL;

  // Search in function arguments first
  if (v7->curr_func != NULL &&
      (v = get2(v7->curr_func->v.func.args, key)) != NULL) return v;

  // Search for the name, traversing scopes up to the top level scope
  for (f = v7->curr_func; f != NULL; f = f->v.func.upper) {
    if ((v = get2(f->v.func.scope, key)) != NULL) return v;
  }
  return get2(&v7->root_scope, key);
}

static enum v7_err v7_set(struct v7 *v7, struct v7_val *obj, struct v7_val *k,
                          struct v7_val *v) {
  struct v7_prop *m = NULL;

  CHECK(obj != NULL && k != NULL && v != NULL, V7_INTERNAL_ERROR);
  CHECK(obj->type == V7_TYPE_OBJ, V7_TYPE_ERROR);

  // Find attribute inside object
  if ((m = v7_get(obj, k, 1)) != NULL) {
    v7_freeval(v7, m->val);
    inc_ref_count(v);
    m->val = v;
  } else {
    TRY(vinsert(v7, &obj->props, k, v));
  }

  return V7_OK;
}

struct v7_val *v7_mkvv(struct v7 *v7, enum v7_type t, va_list *ap) {
  struct v7_val *v = make_value(v7, t);

  // TODO: check for make_value() failure
  switch (t) {
      //case V7_C_FUNC: v->v.c_func = va_arg(*ap, v7_c_func_t); break;
    case V7_TYPE_NUM:
      v->v.num = va_arg(*ap, double);
      break;
    case V7_TYPE_STR: {
      char *buf = va_arg(*ap, char *);
      unsigned long len = va_arg(*ap, unsigned long);
      int own = va_arg(*ap, int);
      v7_init_str(v, buf, len, own);
    }
      break;
    default:
      break;
  }

  return v;
}

struct v7_val *v7_mkv(struct v7 *v7, enum v7_type t, ...) {
  struct v7_val *v = NULL;
  va_list ap;

  va_start(ap, t);
  v = v7_mkvv(v7, t, &ap);
  va_end(ap);

  return v;
}

enum v7_err v7_setv(struct v7 *v7, struct v7_val *obj,
                    enum v7_type key_type, enum v7_type val_type, ...) {
  struct v7_val *k = NULL, *v = NULL;
  va_list ap;

  va_start(ap, val_type);
  k = key_type == V7_TYPE_OBJ ?
  va_arg(ap, struct v7_val *) : v7_mkvv(v7, key_type, &ap);
  v = val_type == V7_TYPE_OBJ ?
  va_arg(ap, struct v7_val *) : v7_mkvv(v7, val_type, &ap);
  va_end(ap);

  // TODO: do not leak here
  CHECK(k != NULL && v != NULL, V7_OUT_OF_MEMORY);

  inc_ref_count(k);
  TRY(v7_set(v7, obj, k, v));
  v7_freeval(v7, k);

  return V7_OK;
}

void v7_copy(struct v7 *v7, struct v7_val *orig, struct v7_val *v) {
  struct v7_prop *p;

  switch (v->type) {
    case V7_TYPE_OBJ:
      for (p = orig->props; p != NULL; p = p->next) {
        v7_set(v7, v, p->key, p->val);
      }
      break;
      // TODO(lsm): add the rest of types
    default: abort(); break;
  }
}

const char *v7_strerror(enum v7_err e) {
  static const char *strings[] = {
    "no error", "error", "eval error", "range error", "reference error",
    "syntax error", "type error", "URI error",
    "out of memory", "internal error", "stack overflow", "stack underflow",
    "called non-function", "not implemented"
  };
  assert(ARRAY_SIZE(strings) == V7_NUM_ERRORS);
  return e >= (int) ARRAY_SIZE(strings) ? "?" : strings[e];
}

int v7_is_true(const struct v7_val *v) {
  return (v->type == V7_TYPE_BOOL && v->v.num != 0.0) ||
  (v->type == V7_TYPE_NUM && v->v.num != 0.0 && !isnan(v->v.num)) ||
  (v->type == V7_TYPE_STR && v->v.str.len > 0) ||
  (v->type == V7_TYPE_OBJ);
}

static void arr_to_string(const struct v7_val *v, char *buf, int bsiz) {
  const struct v7_prop *m, *head = v->v.array;
  int n = snprintf(buf, bsiz, "%s", "[");

  for (m = head; m != NULL && n < bsiz - 1; m = m->next) {
    if (m != head) n += snprintf(buf + n , bsiz - n, "%s", ", ");
    v7_to_string(m->val, buf + n, bsiz - n);
    n = (int) strlen(buf);
  }
  n += snprintf(buf + n, bsiz - n, "%s", "]");
}

static void obj_to_string(const struct v7_val *v, char *buf, int bsiz) {
  const struct v7_prop *m, *head = v->props;
  int n = snprintf(buf, bsiz, "%s", "{");

  for (m = head; m != NULL && n < bsiz - 1; m = m->next) {
    if (m != head) n += snprintf(buf + n , bsiz - n, "%s", ", ");
    v7_to_string(m->key, buf + n, bsiz - n);
    n = (int) strlen(buf);
    n += snprintf(buf + n , bsiz - n, "%s", ": ");
    v7_to_string(m->val, buf + n, bsiz - n);
    n = (int) strlen(buf);
  }
  n += snprintf(buf + n, bsiz - n, "%s", "}");
}

const char *v7_to_string(const struct v7_val *v, char *buf, int bsiz) {
  if (v->type == V7_TYPE_UNDEF) {
    snprintf(buf, bsiz, "%s", "undefined");
  } else if (v->type == V7_TYPE_NULL) {
    snprintf(buf, bsiz, "%s", "null");
  } else if (is_bool(v)) {
    snprintf(buf, bsiz, "%s", v->v.num ? "true" : "false");
  } else if (is_num(v)) {
    // TODO: check this on 32-bit arch
    if (v->v.num > ((uint64_t) 1 << 52) || ceil(v->v.num) != v->v.num) {
      snprintf(buf, bsiz, "%lg", v->v.num);
    } else {
      snprintf(buf, bsiz, "%lu", (unsigned long) v->v.num);
    }
  } else if (is_string(v)) {
    snprintf(buf, bsiz, "%.*s", (int) v->v.str.len, v->v.str.buf);
  } else if (v7_is_class(v, V7_CLASS_ARRAY)) {
    arr_to_string(v, buf, bsiz);
  } else if (v7_is_class(v, V7_CLASS_FUNCTION)) {
    if (v->flags & V7_JS_FUNC) {
      snprintf(buf, bsiz, "'function%s'", v->v.func.source_code);
    } else {
      snprintf(buf, bsiz, "'c_func_%p'", v->v.c_func);
    }
  } else if (v7_is_class(v, V7_CLASS_REGEXP)) {
    snprintf(buf, bsiz, "/%s/", v->v.regex);
  } else if (v->type == V7_TYPE_OBJ) {
    obj_to_string(v, buf, bsiz);
  } else {
    snprintf(buf, bsiz, "??");
  }

  buf[bsiz - 1] = '\0';
  return buf;
}

struct v7 *v7_create(void) {
  static int prototypes_initialized = 0;
  struct v7 *v7 = NULL;

  if (prototypes_initialized == 0) {
    prototypes_initialized++;
    init_stdlib();  // One-time initialization
  }

  if ((v7 = (struct v7 *) calloc(1, sizeof(*v7))) != NULL) {
    v7_set_class(&v7->root_scope, V7_CLASS_OBJECT);
    v7->root_scope.proto = &s_global;
    v7->root_scope.ref_count = 1;
  }

  return v7;
}

struct v7_val *v7_rootns(struct v7 *v7) {
  return &v7->root_scope;
}

void v7_destroy(struct v7 **v7) {
  if (v7 == NULL || v7[0] == NULL) return;
  assert(v7[0]->sp >= 0);
  inc_stack(v7[0], -v7[0]->sp);
  v7[0]->root_scope.ref_count = 1;
  v7_freeval(v7[0], &v7[0]->root_scope);
  free_values(v7[0]);
  free_props(v7[0]);
  free(v7[0]);
  v7[0] = NULL;
}

struct v7_val **v7_top(struct v7 *v7) {
  return &v7->stack[v7->sp];
}

int v7_sp(struct v7 *v7) {
  return (int) (v7_top(v7) - v7->stack);
}

struct v7_val *v7_top_val(struct v7 *v7) {
  return v7->sp > 0 ? v7->stack[v7->sp - 1] : NULL;
}

enum v7_err v7_push(struct v7 *v7, struct v7_val *v) {
  inc_ref_count(v);
  TRY(inc_stack(v7, 1));
  v7->stack[v7->sp - 1] = v;
  return V7_OK;
}

enum v7_err v7_make_and_push(struct v7 *v7, enum v7_type type) {
  struct v7_val *v = make_value(v7, type);
  CHECK(v != NULL, V7_OUT_OF_MEMORY);
  return v7_push(v7, v);
}

static enum v7_err do_exec(struct v7 *v7, const char *source_code, int sp) {
  int has_ret = 0;
  struct v7_pstate old_pstate = v7->pstate;
  enum v7_err err = V7_OK;

  v7->pstate.source_code = v7->pstate.pc = source_code;
  v7->pstate.line_no = 1;
  skip_whitespaces_and_comments(v7);

  // Prior calls to v7_exec() may have left current_scope modified, reset now
  // TODO(lsm): free scope chain
  v7->this_obj = &v7->root_scope;

  while ((err == V7_OK) && (*v7->pstate.pc != '\0')) {
    // Reset stack on each statement
    if ((err = inc_stack(v7, sp - v7->sp)) == V7_OK) {
      err = parse_statement(v7, &has_ret);
    }
  }
  assert(v7->root_scope.proto == &s_global);
  v7->pstate = old_pstate;

  return err;
}

enum v7_err v7_exec(struct v7 *v7, const char *source_code) {
  return do_exec(v7, source_code, 0);
}

enum v7_err v7_exec_file(struct v7 *v7, const char *path) {
  FILE *fp;
  char *p;
  long file_size;
  enum v7_err status = V7_INTERNAL_ERROR;

  if ((fp = fopen(path, "r")) == NULL) {
  } else if (fseek(fp, 0, SEEK_END) != 0 || (file_size = ftell(fp)) <= 0) {
    fclose(fp);
  } else if ((p = (char *) calloc(1, (size_t) file_size + 1)) == NULL) {
    fclose(fp);
  } else {
    rewind(fp);
    fread(p, 1, (size_t) file_size, fp);
    fclose(fp);
    status = do_exec(v7, p, v7->sp);
    free(p);
  }

  return status;
}

// Convert object to string, push string on stack
enum v7_err toString(struct v7 *v7, struct v7_val *obj) {
  struct v7_val *f = NULL;

  if ((f = v7_lookup(obj, "toString")) == NULL) {
    f = v7_lookup(&s_prototypes[V7_CLASS_OBJECT], "toString");
  }
  CHECK(f != NULL, V7_INTERNAL_ERROR);
  TRY(v7_push(v7, f));
  TRY(v7_call(v7, obj, 0, 0));

  return V7_OK;
}
#ifndef V7_DISABLE_CRYPTO

//////////////////////////////// START OF MD5 THIRD PARTY CODE
/*
 * This code implements the MD5 message-digest algorithm.
 * The algorithm is due to Ron Rivest.  This code was
 * written by Colin Plumb in 1993, no copyright is claimed.
 * This code is in the public domain; do with it what you wish.
 *
 * Equivalent code is available from RSA Data Security, Inc.
 * This code has been tested against that, and is equivalent,
 * except that you don't need to include two pages of legalese
 * with every copy.
 */

#define	MD5_BLOCK_LENGTH		64
#define	MD5_DIGEST_LENGTH		16

typedef struct MD5Context {
	uint32_t state[4];			/* state */
	uint64_t count;			/* number of bits, mod 2^64 */
	uint8_t buffer[MD5_BLOCK_LENGTH];	/* input buffer */
} MD5_CTX;

#define PUT_64BIT_LE(cp, value) do {					\
(cp)[7] = (value) >> 56;					\
(cp)[6] = (value) >> 48;					\
(cp)[5] = (value) >> 40;					\
(cp)[4] = (value) >> 32;					\
(cp)[3] = (value) >> 24;					\
(cp)[2] = (value) >> 16;					\
(cp)[1] = (value) >> 8;						\
(cp)[0] = (value); } while (0)

#define PUT_32BIT_LE(cp, value) do {					\
(cp)[3] = (value) >> 24;					\
(cp)[2] = (value) >> 16;					\
(cp)[1] = (value) >> 8;						\
(cp)[0] = (value); } while (0)

static uint8_t PADDING[MD5_BLOCK_LENGTH] = {
	0x80, 0, 0, 0, 0, 0, 0, 0, 0, 0, 0, 0, 0, 0, 0, 0, 0, 0, 0, 0, 0, 0,
	0, 0, 0, 0, 0, 0, 0, 0, 0, 0, 0, 0, 0, 0, 0, 0, 0, 0, 0, 0, 0, 0, 0,
	0, 0, 0, 0, 0, 0, 0, 0, 0, 0, 0, 0, 0, 0, 0, 0, 0, 0, 0
};

void MD5Init(MD5_CTX *ctx) {
	ctx->count = 0;
	ctx->state[0] = 0x67452301;
	ctx->state[1] = 0xefcdab89;
	ctx->state[2] = 0x98badcfe;
	ctx->state[3] = 0x10325476;
}

/* #define F1(x, y, z) (x & y | ~x & z) */
#define F1(x, y, z) (z ^ (x & (y ^ z)))
#define F2(x, y, z) F1(z, x, y)
#define F3(x, y, z) (x ^ y ^ z)
#define F4(x, y, z) (y ^ (x | ~z))

/* This is the central step in the MD5 algorithm. */
#define MD5STEP(f, w, x, y, z, data, s) \
( w += f(x, y, z) + data,  w = w<<s | w>>(32-s),  w += x )

void MD5Transform(u_int32_t state[4], const u_int8_t block[MD5_BLOCK_LENGTH]) {
	uint32_t a, b, c, d, in[MD5_BLOCK_LENGTH / 4];

#if BYTE_ORDER == LITTLE_ENDIAN
	bcopy(block, in, sizeof(in));
#else
	for (a = 0; a < MD5_BLOCK_LENGTH / 4; a++) {
		in[a] = (u_int32_t)(
                        (u_int32_t)(block[a * 4 + 0]) |
                        (u_int32_t)(block[a * 4 + 1]) <<  8 |
                        (u_int32_t)(block[a * 4 + 2]) << 16 |
                        (u_int32_t)(block[a * 4 + 3]) << 24);
	}
#endif

	a = state[0];
	b = state[1];
	c = state[2];
	d = state[3];

	MD5STEP(F1, a, b, c, d, in[ 0] + 0xd76aa478,  7);
	MD5STEP(F1, d, a, b, c, in[ 1] + 0xe8c7b756, 12);
	MD5STEP(F1, c, d, a, b, in[ 2] + 0x242070db, 17);
	MD5STEP(F1, b, c, d, a, in[ 3] + 0xc1bdceee, 22);
	MD5STEP(F1, a, b, c, d, in[ 4] + 0xf57c0faf,  7);
	MD5STEP(F1, d, a, b, c, in[ 5] + 0x4787c62a, 12);
	MD5STEP(F1, c, d, a, b, in[ 6] + 0xa8304613, 17);
	MD5STEP(F1, b, c, d, a, in[ 7] + 0xfd469501, 22);
	MD5STEP(F1, a, b, c, d, in[ 8] + 0x698098d8,  7);
	MD5STEP(F1, d, a, b, c, in[ 9] + 0x8b44f7af, 12);
	MD5STEP(F1, c, d, a, b, in[10] + 0xffff5bb1, 17);
	MD5STEP(F1, b, c, d, a, in[11] + 0x895cd7be, 22);
	MD5STEP(F1, a, b, c, d, in[12] + 0x6b901122,  7);
	MD5STEP(F1, d, a, b, c, in[13] + 0xfd987193, 12);
	MD5STEP(F1, c, d, a, b, in[14] + 0xa679438e, 17);
	MD5STEP(F1, b, c, d, a, in[15] + 0x49b40821, 22);

	MD5STEP(F2, a, b, c, d, in[ 1] + 0xf61e2562,  5);
	MD5STEP(F2, d, a, b, c, in[ 6] + 0xc040b340,  9);
	MD5STEP(F2, c, d, a, b, in[11] + 0x265e5a51, 14);
	MD5STEP(F2, b, c, d, a, in[ 0] + 0xe9b6c7aa, 20);
	MD5STEP(F2, a, b, c, d, in[ 5] + 0xd62f105d,  5);
	MD5STEP(F2, d, a, b, c, in[10] + 0x02441453,  9);
	MD5STEP(F2, c, d, a, b, in[15] + 0xd8a1e681, 14);
	MD5STEP(F2, b, c, d, a, in[ 4] + 0xe7d3fbc8, 20);
	MD5STEP(F2, a, b, c, d, in[ 9] + 0x21e1cde6,  5);
	MD5STEP(F2, d, a, b, c, in[14] + 0xc33707d6,  9);
	MD5STEP(F2, c, d, a, b, in[ 3] + 0xf4d50d87, 14);
	MD5STEP(F2, b, c, d, a, in[ 8] + 0x455a14ed, 20);
	MD5STEP(F2, a, b, c, d, in[13] + 0xa9e3e905,  5);
	MD5STEP(F2, d, a, b, c, in[ 2] + 0xfcefa3f8,  9);
	MD5STEP(F2, c, d, a, b, in[ 7] + 0x676f02d9, 14);
	MD5STEP(F2, b, c, d, a, in[12] + 0x8d2a4c8a, 20);

	MD5STEP(F3, a, b, c, d, in[ 5] + 0xfffa3942,  4);
	MD5STEP(F3, d, a, b, c, in[ 8] + 0x8771f681, 11);
	MD5STEP(F3, c, d, a, b, in[11] + 0x6d9d6122, 16);
	MD5STEP(F3, b, c, d, a, in[14] + 0xfde5380c, 23);
	MD5STEP(F3, a, b, c, d, in[ 1] + 0xa4beea44,  4);
	MD5STEP(F3, d, a, b, c, in[ 4] + 0x4bdecfa9, 11);
	MD5STEP(F3, c, d, a, b, in[ 7] + 0xf6bb4b60, 16);
	MD5STEP(F3, b, c, d, a, in[10] + 0xbebfbc70, 23);
	MD5STEP(F3, a, b, c, d, in[13] + 0x289b7ec6,  4);
	MD5STEP(F3, d, a, b, c, in[ 0] + 0xeaa127fa, 11);
	MD5STEP(F3, c, d, a, b, in[ 3] + 0xd4ef3085, 16);
	MD5STEP(F3, b, c, d, a, in[ 6] + 0x04881d05, 23);
	MD5STEP(F3, a, b, c, d, in[ 9] + 0xd9d4d039,  4);
	MD5STEP(F3, d, a, b, c, in[12] + 0xe6db99e5, 11);
	MD5STEP(F3, c, d, a, b, in[15] + 0x1fa27cf8, 16);
	MD5STEP(F3, b, c, d, a, in[2 ] + 0xc4ac5665, 23);

	MD5STEP(F4, a, b, c, d, in[ 0] + 0xf4292244,  6);
	MD5STEP(F4, d, a, b, c, in[7 ] + 0x432aff97, 10);
	MD5STEP(F4, c, d, a, b, in[14] + 0xab9423a7, 15);
	MD5STEP(F4, b, c, d, a, in[5 ] + 0xfc93a039, 21);
	MD5STEP(F4, a, b, c, d, in[12] + 0x655b59c3,  6);
	MD5STEP(F4, d, a, b, c, in[3 ] + 0x8f0ccc92, 10);
	MD5STEP(F4, c, d, a, b, in[10] + 0xffeff47d, 15);
	MD5STEP(F4, b, c, d, a, in[1 ] + 0x85845dd1, 21);
	MD5STEP(F4, a, b, c, d, in[8 ] + 0x6fa87e4f,  6);
	MD5STEP(F4, d, a, b, c, in[15] + 0xfe2ce6e0, 10);
	MD5STEP(F4, c, d, a, b, in[6 ] + 0xa3014314, 15);
	MD5STEP(F4, b, c, d, a, in[13] + 0x4e0811a1, 21);
	MD5STEP(F4, a, b, c, d, in[4 ] + 0xf7537e82,  6);
	MD5STEP(F4, d, a, b, c, in[11] + 0xbd3af235, 10);
	MD5STEP(F4, c, d, a, b, in[2 ] + 0x2ad7d2bb, 15);
	MD5STEP(F4, b, c, d, a, in[9 ] + 0xeb86d391, 21);

	state[0] += a;
	state[1] += b;
	state[2] += c;
	state[3] += d;
}

void MD5Update(MD5_CTX *ctx, const unsigned char *input, size_t len) {
	size_t have, need;

	/* Check how many bytes we already have and how many more we need. */
	have = (size_t)((ctx->count >> 3) & (MD5_BLOCK_LENGTH - 1));
	need = MD5_BLOCK_LENGTH - have;

	/* Update bitcount */
	ctx->count += (u_int64_t)len << 3;

	if (len >= need) {
		if (have != 0) {
			bcopy(input, ctx->buffer + have, need);
			MD5Transform(ctx->state, ctx->buffer);
			input += need;
			len -= need;
			have = 0;
		}

		/* Process data in MD5_BLOCK_LENGTH-byte chunks. */
		while (len >= MD5_BLOCK_LENGTH) {
			MD5Transform(ctx->state, input);
			input += MD5_BLOCK_LENGTH;
			len -= MD5_BLOCK_LENGTH;
		}
	}

	/* Handle any remaining bytes of data. */
	if (len != 0)
		bcopy(input, ctx->buffer + have, len);
}

void MD5Final(unsigned char digest[MD5_DIGEST_LENGTH], MD5_CTX *ctx) {
	uint8_t count[8];
	size_t padlen;
	int i;

	/* Convert count to 8 bytes in little endian order. */
	PUT_64BIT_LE(count, ctx->count);

	/* Pad out to 56 mod 64. */
	padlen = MD5_BLOCK_LENGTH -
  ((ctx->count >> 3) & (MD5_BLOCK_LENGTH - 1));
	if (padlen < 1 + 8)
		padlen += MD5_BLOCK_LENGTH;
	MD5Update(ctx, PADDING, padlen - 8);		/* padlen - 8 <= 64 */
	MD5Update(ctx, count, 8);

	if (digest != NULL) {
		for (i = 0; i < 4; i++)
			PUT_32BIT_LE(digest + i * 4, ctx->state[i]);
	}
	memset(ctx, 0, sizeof(*ctx));	/* in case it's sensitive */
}
/////////////////////////////////// END OF MD5 THIRD PARTY CODE

static struct v7_val s_crypto = MKOBJ(&s_prototypes[V7_CLASS_OBJECT]);

static void v7_md5(const struct v7_val *v, char *buf) {
  MD5_CTX ctx;
  MD5Init(&ctx);
  MD5Update(&ctx, (const unsigned char *) v->v.str.buf, v->v.str.len);
  MD5Final((unsigned char *) buf, &ctx);
}

static void bin2str(char *to, const unsigned char *p, size_t len) {
  static const char *hex = "0123456789abcdef";

  for (; len--; p++) {
    *to++ = hex[p[0] >> 4];
    *to++ = hex[p[0] & 0x0f];
  }
  *to = '\0';
}

static enum v7_err Crypto_md5(struct v7_c_func_arg *cfa) {
  v7_init_str(cfa->result, NULL, 0, 0);
  if (cfa->num_args == 1 && cfa->args[0]->type == V7_TYPE_STR) {
    cfa->result->v.str.len = 16;
    cfa->result->v.str.buf = (char *) calloc(1, cfa->result->v.str.len + 1);
    v7_md5(cfa->args[0], cfa->result->v.str.buf);
  }
  return V7_OK;
}

static enum v7_err Crypto_md5_hex(struct v7_c_func_arg *cfa) {
  v7_init_str(cfa->result, NULL, 0, 0);
  if (cfa->num_args == 1 && cfa->args[0]->type == V7_TYPE_STR) {
    char hash[16];
    v7_md5(cfa->args[0], hash);
    cfa->result->v.str.len = 32;
    cfa->result->v.str.buf = (char *) calloc(1, cfa->result->v.str.len + 1);
    bin2str(cfa->result->v.str.buf, (unsigned char *) hash, sizeof(hash));
  }
  return V7_OK;
}

static void init_crypto(void) {
  SET_METHOD(s_crypto, "md5", Crypto_md5);
  SET_METHOD(s_crypto, "md5_hex", Crypto_md5_hex);

  v7_set_class(&s_crypto, V7_CLASS_OBJECT);
  s_crypto.ref_count = 1;

  SET_RO_PROP_V(s_global, "Crypto", s_crypto);
}
#endif  // V7_DISABLE_CRYPTO
static enum v7_err Array_ctor(struct v7_c_func_arg *cfa) {
  struct v7_val *obj = cfa->called_as_constructor ? cfa->this_obj : cfa->result;
  v7_set_class(obj, V7_CLASS_ARRAY);
  return V7_OK;
}
static void Arr_length(struct v7_val *this_obj, struct v7_val *result) {
  struct v7_prop *p;
  v7_init_num(result, 0.0);
  for (p = this_obj->v.array; p != NULL; p = p->next) {
    result->v.num += 1.0;
  }
}

static enum v7_err Arr_push(struct v7_c_func_arg *cfa) {
  int i;
  for (i = 0; i < cfa->num_args; i++) {
    v7_append(cfa->v7, cfa->this_obj, cfa->args[i]);
  }
  return V7_OK;
}

static int cmp_prop(const void *pa, const void *pb) {
  const struct v7_prop *p1 = * (struct v7_prop **) pa;
  const struct v7_prop *p2 = * (struct v7_prop **) pb;
  return cmp(p2->val, p1->val);
}

static enum v7_err Arr_sort(struct v7_c_func_arg *cfa) {
  int i = 0, length = 0;
  struct v7_val *v = cfa->this_obj;
  struct v7_prop *p, **arr;

  // TODO(lsm): do proper error checking
  for (p = v->v.array; p != NULL; p = p->next) {
    length++;
  }
  arr = (struct v7_prop **) malloc(length * sizeof(p));
  for (i = 0, p = v->v.array; p != NULL; p = p->next) {
    arr[i++] = p;
  }
  qsort(arr, length, sizeof(p), cmp_prop);
  v->v.array = NULL;
  for (i = 0; i < length; i++) {
    arr[i]->next = v->v.array;
    v->v.array = arr[i];
  }
  free(arr);
  return V7_OK;
}

static void init_array(void) {
  SET_PROP_FUNC(s_prototypes[V7_CLASS_ARRAY], "length", Arr_length);
  SET_METHOD(s_prototypes[V7_CLASS_ARRAY], "push", Arr_push);
  SET_METHOD(s_prototypes[V7_CLASS_ARRAY], "sort", Arr_sort);

  SET_RO_PROP_V(s_global, "Array", s_constructors[V7_CLASS_ARRAY]);
}
static enum v7_err Boolean_ctor(struct v7_c_func_arg *cfa) {
  struct v7_val *obj = cfa->called_as_constructor ? cfa->this_obj : cfa->result;
  v7_set_class(obj, V7_CLASS_BOOLEAN);
  return V7_OK;
}static enum v7_err Date_ctor(struct v7_c_func_arg *cfa) {
  struct v7_val *obj = cfa->called_as_constructor ? cfa->this_obj : cfa->result;
  v7_set_class(obj, V7_CLASS_DATE);
  return V7_OK;
}

static void init_date(void) {
  SET_RO_PROP_V(s_global, "Date", s_constructors[V7_CLASS_DATE]);
}
static enum v7_err Error_ctor(struct v7_c_func_arg *cfa) {
  struct v7_val *obj = cfa->called_as_constructor ? cfa->this_obj : cfa->result;
  v7_set_class(obj, V7_CLASS_ERROR);
  return V7_OK;
}

static void init_error(void) {
  SET_RO_PROP_V(s_global, "Error", s_constructors[V7_CLASS_ERROR]);
}
static enum v7_err Function_ctor(struct v7_c_func_arg *cfa) {
  struct v7_val *obj = cfa->called_as_constructor ? cfa->this_obj : cfa->result;
  v7_set_class(obj, V7_CLASS_FUNCTION);
  return V7_OK;
}

static void init_function(void) {
  SET_RO_PROP_V(s_global, "Function", s_constructors[V7_CLASS_FUNCTION]);
}
static enum v7_err Math_random(struct v7_c_func_arg *cfa) {
  srand((unsigned long) cfa->result);   // TODO: make better randomness
  v7_init_num(cfa->result, (double) rand() / RAND_MAX);
  return V7_OK;
}

static enum v7_err Math_sin(struct v7_c_func_arg *cfa) {
  v7_init_num(cfa->result, cfa->num_args == 1 ? sin(cfa->args[0]->v.num) : 0.0);
  return V7_OK;
}

static enum v7_err Math_sqrt(struct v7_c_func_arg *cfa) {
  v7_init_num(cfa->result, cfa->num_args == 1 ? sqrt(cfa->args[0]->v.num) : 0.0);
  return V7_OK;
}

static enum v7_err Math_tan(struct v7_c_func_arg *cfa) {
  v7_init_num(cfa->result, cfa->num_args == 1 ? tan(cfa->args[0]->v.num) : 0.0);
  return V7_OK;
}

static enum v7_err Math_pow(struct v7_c_func_arg *cfa) {
  v7_init_num(cfa->result, cfa->num_args == 2 ?
              pow(cfa->args[0]->v.num, cfa->args[1]->v.num) : 0.0);
  return V7_OK;
}

static void init_math(void) {
  SET_METHOD(s_math, "random", Math_random);
  SET_METHOD(s_math, "pow", Math_pow);
  SET_METHOD(s_math, "sin", Math_sin);
  SET_METHOD(s_math, "tan", Math_tan);
  SET_METHOD(s_math, "sqrt", Math_sqrt);

  SET_RO_PROP(s_math, "E", V7_TYPE_NUM, num, M_E);
  SET_RO_PROP(s_math, "PI", V7_TYPE_NUM, num, M_PI);
  SET_RO_PROP(s_math, "LN2", V7_TYPE_NUM, num, M_LN2);
  SET_RO_PROP(s_math, "LN10", V7_TYPE_NUM, num, M_LN10);
  SET_RO_PROP(s_math, "LOG2E", V7_TYPE_NUM, num, M_LOG2E);
  SET_RO_PROP(s_math, "LOG10E", V7_TYPE_NUM, num, M_LOG10E);
  SET_RO_PROP(s_math, "SQRT1_2", V7_TYPE_NUM, num, M_SQRT1_2);
  SET_RO_PROP(s_math, "SQRT2", V7_TYPE_NUM, num, M_SQRT2);

  v7_set_class(&s_math, V7_CLASS_OBJECT);
  s_math.ref_count = 1;

  SET_RO_PROP_V(s_global, "Math", s_math);
}
static enum v7_err Number_ctor(struct v7_c_func_arg *cfa) {
  struct v7_val *arg = cfa->args[0];

  v7_init_num(cfa->result, cfa->num_args > 0 ? arg->v.num : 0.0);

  if (cfa->num_args > 0 && !is_num(arg) && !is_bool(arg)) {
    if (is_string(arg)) {
      v7_init_num(cfa->result, strtod(arg->v.str.buf, NULL));
    } else {
      v7_init_num(cfa->result, NAN);
    }
  }

  if (cfa->called_as_constructor) {
    cfa->this_obj->proto = &s_prototypes[V7_CLASS_NUMBER];
    cfa->this_obj->ctor = &s_constructors[V7_CLASS_NUMBER];
    cfa->this_obj->v.num = cfa->result->v.num;
  }
  return V7_OK;
}

static enum v7_err Num_toFixed(struct v7_c_func_arg *cfa) {
  int len, digits = cfa->num_args > 0 ? (int) cfa->args[0]->v.num : 0;
  char fmt[10], buf[100];

  snprintf(fmt, sizeof(fmt), "%%.%dlf", digits);
  len = snprintf(buf, sizeof(buf), fmt, cfa->this_obj->v.num);
  v7_init_str(cfa->result, buf, len, 1);
  return V7_OK;
}

static void init_number(void) {
  SET_RO_PROP(s_constructors[V7_CLASS_NUMBER], "MAX_VALUE",
              V7_TYPE_NUM, num, LONG_MAX);
  SET_RO_PROP(s_constructors[V7_CLASS_NUMBER], "MIN_VALUE",
              V7_TYPE_NUM, num, LONG_MIN);
  SET_RO_PROP(s_constructors[V7_CLASS_NUMBER], "NaN",
              V7_TYPE_NUM, num, NAN);
  SET_METHOD(s_prototypes[V7_CLASS_NUMBER], "toFixed", Num_toFixed);
  SET_RO_PROP_V(s_global, "Number", s_constructors[V7_CLASS_NUMBER]);
}
static enum v7_err Object_ctor(struct v7_c_func_arg *cfa) {
  struct v7_val *obj = cfa->called_as_constructor ? cfa->this_obj : cfa->result;
  v7_set_class(obj, V7_CLASS_OBJECT);
  return V7_OK;
}

static enum v7_err Obj_toString(struct v7_c_func_arg *cfa) {
  char buf[4000];
  v7_to_string(cfa->this_obj, buf, sizeof(buf));
  v7_init_str(cfa->result, buf, strlen(buf), 1);
  return V7_OK;
}

static enum v7_err Obj_keys(struct v7_c_func_arg *cfa) {
  struct v7_prop *p;
  v7_set_class(cfa->result, V7_CLASS_ARRAY);
  for (p = cfa->this_obj->props; p != NULL; p = p->next) {
    v7_append(cfa->v7, cfa->result, p->key);
  }
  return V7_OK;
}

static void init_object(void) {
  SET_METHOD(s_prototypes[V7_CLASS_OBJECT], "toString", Obj_toString);
  SET_METHOD(s_prototypes[V7_CLASS_OBJECT], "keys", Obj_keys);
  SET_RO_PROP_V(s_global, "Object", s_constructors[V7_CLASS_OBJECT]);
}
<<<<<<< HEAD

struct slre_cap {
  const char *ptr;
  int len;
};

/* Possible flags for slre_match() */
enum { SLRE_IGNORE_CASE = 1 };

/* slre_match() failure codes */
#define SLRE_NO_MATCH               -1
#define SLRE_UNEXPECTED_QUANTIFIER  -2
#define SLRE_UNBALANCED_BRACKETS    -3
#define SLRE_INTERNAL_ERROR         -4
#define SLRE_INVALID_CHARACTER_SET  -5
#define SLRE_INVALID_METACHARACTER  -6
#define SLRE_CAPS_ARRAY_TOO_SMALL   -7
#define SLRE_TOO_MANY_BRANCHES      -8
#define SLRE_TOO_MANY_BRACKETS      -9

#define MAX_BRANCHES 100
#define MAX_BRACKETS 100
#define ARRAY_SIZE(ar) (int) (sizeof(ar) / sizeof((ar)[0]))
#define FAIL_IF(condition, error_code) if (condition) return (error_code)

#ifdef SLRE_DEBUG
#define DBG(x) printf x
#else
#define DBG(x)
#endif

struct bracket_pair {
  const char *ptr;  /* Points to the first char after '(' in regex  */
  int len;          /* Length of the text between '(' and ')'       */
  int branches;     /* Index in the branches array for this pair    */
  int num_branches; /* Number of '|' in this bracket pair           */
};

struct branch {
  int bracket_index;    /* index for 'struct bracket_pair brackets' */
                        /* array defined below                      */
  const char *schlong;  /* points to the '|' character in the regex */
};

struct regex_info {
  /*
   * Describes all bracket pairs in the regular expression.
   * First entry is always present, and grabs the whole regex.
   */
  struct bracket_pair brackets[MAX_BRACKETS];
  int num_brackets;

  /*
   * Describes alternations ('|' operators) in the regular expression.
   * Each branch falls into a specific branch pair.
   */
  struct branch branches[MAX_BRANCHES];
  int num_branches;

  /* Array of captures provided by the user */
  struct slre_cap *caps;
  int num_caps;

  /* E.g. SLRE_IGNORE_CASE. See enum below */
  int flags;
};

static int is_metacharacter(const unsigned char *s) {
  static const char *metacharacters = "^$().[]*+?|\\Ssd";
  return strchr(metacharacters, *s) != NULL;
}

static int op_len(const char *re) {
  return re[0] == '\\' && re[1] == 'x' ? 4 : re[0] == '\\' ? 2 : 1;
}

static int set_len(const char *re, int re_len) {
  int len = 0;

  while (len < re_len && re[len] != ']') {
    len += op_len(re + len);
  }

  return len <= re_len ? len + 1 : -1;
}

static int get_op_len(const char *re, int re_len) {
  return re[0] == '[' ? set_len(re + 1, re_len - 1) + 1 : op_len(re);
}

static int is_quantifier(const char *re) {
  return re[0] == '*' || re[0] == '+' || re[0] == '?';
}

static int toi(int x) {
  return isdigit(x) ? x - '0' : x - 'W';
}

static int hextoi(const unsigned char *s) {
  return (toi(tolower(s[0])) << 4) | toi(tolower(s[1]));
}

static int match_op(const unsigned char *re, const unsigned char *s,
                    struct regex_info *info) {
  int result = 0;
  switch (*re) {
    case '\\':
      /* Metacharacters */
      switch (re[1]) {
        case 'S':
          FAIL_IF(isspace(*s), SLRE_NO_MATCH);
          result++;
          break;

        case 's':
          FAIL_IF(!isspace(*s), SLRE_NO_MATCH);
          result++;
          break;

        case 'd':
          FAIL_IF(!isdigit(*s), SLRE_NO_MATCH);
          result++;
          break;

        case 'x':
          /* Match byte, \xHH where HH is hexadecimal byte representaion */
          FAIL_IF(hextoi(re + 2) != *s, SLRE_NO_MATCH);
          result++;
          break;

        default:
          /* Valid metacharacter check is done in bar() */
          FAIL_IF(re[1] != s[0], SLRE_NO_MATCH);
          result++;
          break;
      }
      break;

    case '|': FAIL_IF(1, SLRE_INTERNAL_ERROR); break;
    case '$': FAIL_IF(1, SLRE_NO_MATCH); break;
    case '.': result++; break;

    default:
      if (info->flags & SLRE_IGNORE_CASE) {
        FAIL_IF(tolower(*re) != tolower(*s), SLRE_NO_MATCH);
      } else {
        FAIL_IF(*re != *s, SLRE_NO_MATCH);
      }
      result++;
      break;
  }

  return result;
}

static int match_set(const char *re, int re_len, const char *s,
                     struct regex_info *info) {
  int len = 0, result = -1, invert = re[0] == '^';

  if (invert) re++, re_len--;

  while (len <= re_len && re[len] != ']' && result <= 0) {
    /* Support character range */
    if (re[len] != '-' && re[len + 1] == '-' && re[len + 2] != ']' &&
        re[len + 2] != '\0') {
      result = info->flags &&  SLRE_IGNORE_CASE ?
        *s >= re[len] && *s <= re[len + 2] :
        tolower(*s) >= tolower(re[len]) && tolower(*s) <= tolower(re[len + 2]);
      len += 3;
    } else {
      result = match_op((unsigned char *) re + len, (unsigned char *) s, info);
      len += op_len(re + len);
    }
  }
  return (!invert && result > 0) || (invert && result <= 0) ? 1 : -1;
}

static int doh(const char *s, int s_len, struct regex_info *info, int bi);

static int bar(const char *re, int re_len, const char *s, int s_len,
               struct regex_info *info, int bi) {
  /* i is offset in re, j is offset in s, bi is brackets index */
  int i, j, n, step;

  for (i = j = 0; i < re_len && j <= s_len; i += step) {

    /* Handle quantifiers. Get the length of the chunk. */
    step = re[i] == '(' ? info->brackets[bi + 1].len + 2 :
      get_op_len(re + i, re_len - i);

    DBG(("%s [%.*s] [%.*s] re_len=%d step=%d i=%d j=%d\n", __func__,
         re_len - i, re + i, s_len - j, s + j, re_len, step, i, j));

    FAIL_IF(is_quantifier(&re[i]), SLRE_UNEXPECTED_QUANTIFIER);
    FAIL_IF(step <= 0, SLRE_INVALID_CHARACTER_SET);

    if (i + step < re_len && is_quantifier(re + i + step)) {
      DBG(("QUANTIFIER: [%.*s]%c [%.*s]\n", step, re + i,
           re[i + step], s_len - j, s + j));
      if (re[i + step] == '?') {
        int result = bar(re + i, step, s + j, s_len - j, info, bi);
        j += result > 0 ? result : 0;
        i++;
      } else if (re[i + step] == '+' || re[i + step] == '*') {
        int j2 = j, nj = j, n1, n2 = -1, ni, non_greedy = 0;

        /* Points to the regexp code after the quantifier */
        ni = i + step + 1;
        if (ni < re_len && re[ni] == '?') {
          non_greedy = 1;
          ni++;
        }

        do {
          if ((n1 = bar(re + i, step, s + j2, s_len - j2, info, bi)) > 0) {
            j2 += n1;
          }
          if (re[i + step] == '+' && n1 < 0) break;

          if (ni >= re_len) {
            /* After quantifier, there is nothing */
            nj = j2;
          } else if ((n2 = bar(re + ni, re_len - ni, s + j2,
                               s_len - j2, info, bi)) >= 0) {
            /* Regex after quantifier matched */
            nj = j2 + n2;
          }
          if (nj > j && non_greedy) break;
        } while (n1 > 0);

        if (n1 < 0 && re[i + step] == '*' &&
            (n2 = bar(re + ni, re_len - ni, s + j, s_len - j, info, bi)) > 0) {
          nj = j + n2;
        }

        DBG(("STAR/PLUS END: %d %d %d %d %d\n", j, nj, re_len - ni, n1, n2));
        FAIL_IF(re[i + step] == '+' && nj == j, SLRE_NO_MATCH);

        /* If while loop body above was not executed for the * quantifier,  */
        /* make sure the rest of the regex matches                          */
        FAIL_IF(nj == j && ni < re_len && n2 < 0, SLRE_NO_MATCH);

        /* Returning here cause we've matched the rest of RE already */
        return nj;
      }
      continue;
    }

    if (re[i] == '[') {
      n = match_set(re + i + 1, re_len - (i + 2), s + j, info);
      DBG(("SET %.*s [%.*s] -> %d\n", step, re + i, s_len - j, s + j, n));
      FAIL_IF(n <= 0, SLRE_NO_MATCH);
      j += n;
    } else if (re[i] == '(') {
      n = SLRE_NO_MATCH;
      bi++;
      FAIL_IF(bi >= info->num_brackets, SLRE_INTERNAL_ERROR);
      DBG(("CAPTURING [%.*s] [%.*s] [%s]\n",
           step, re + i, s_len - j, s + j, re + i + step));

      if (re_len - (i + step) <= 0) {
        /* Nothing follows brackets */
        n = doh(s + j, s_len - j, info, bi);
      } else {
        int j2;
        for (j2 = 0; j2 <= s_len - j; j2++) {
          if ((n = doh(s + j, s_len - (j + j2), info, bi)) >= 0 &&
              bar(re + i + step, re_len - (i + step),
                  s + j + n, s_len - (j + n), info, bi) >= 0) break;
        }
      }

      DBG(("CAPTURED [%.*s] [%.*s]:%d\n", step, re + i, s_len - j, s + j, n));
      FAIL_IF(n < 0, n);
      if (info->caps != NULL) {
        info->caps[bi - 1].ptr = s + j;
        info->caps[bi - 1].len = n;
      }
      j += n;
    } else if (re[i] == '^') {
      FAIL_IF(j != 0, SLRE_NO_MATCH);
    } else if (re[i] == '$') {
      FAIL_IF(j != s_len, SLRE_NO_MATCH);
    } else {
      FAIL_IF(j >= s_len, SLRE_NO_MATCH);
      n = match_op((unsigned char *) (re + i), (unsigned char *) (s + j), info);
      FAIL_IF(n <= 0, n);
      j += n;
    }
  }

  return j;
}

/* Process branch points */
static int doh(const char *s, int s_len, struct regex_info *info, int bi) {
  const struct bracket_pair *b = &info->brackets[bi];
  int i = 0, len, result;
  const char *p;

  do {
    p = i == 0 ? b->ptr : info->branches[b->branches + i - 1].schlong + 1;
    len = b->num_branches == 0 ? b->len :
      i == b->num_branches ? b->ptr + b->len - p :
      info->branches[b->branches + i].schlong - p;
    DBG(("%s %d %d [%.*s] [%.*s]\n", __func__, bi, i, len, p, s_len, s));
    result = bar(p, len, s, s_len, info, bi);
    DBG(("%s <- %d\n", __func__, result));
  } while (result <= 0 && i++ < b->num_branches);  /* At least 1 iteration */

  return result;
}

static int baz(const char *s, int s_len, struct regex_info *info) {
  int i, result = -1, is_anchored = info->brackets[0].ptr[0] == '^';

  for (i = 0; i <= s_len; i++) {
    result = doh(s + i, s_len - i, info, 0);
    if (result >= 0) {
      result += i;
      break;
    }
    if (is_anchored) break;
  }

  return result;
}

static void setup_branch_points(struct regex_info *info) {
  int i, j;
  struct branch tmp;

  /* First, sort branches. Must be stable, no qsort. Use bubble algo. */
  for (i = 0; i < info->num_branches; i++) {
    for (j = i + 1; j < info->num_branches; j++) {
      if (info->branches[i].bracket_index > info->branches[j].bracket_index) {
        tmp = info->branches[i];
        info->branches[i] = info->branches[j];
        info->branches[j] = tmp;
      }
    }
  }

  /*
   * For each bracket, set their branch points. This way, for every bracket
   * (i.e. every chunk of regex) we know all branch points before matching.
   */
  for (i = j = 0; i < info->num_brackets; i++) {
    info->brackets[i].num_branches = 0;
    info->brackets[i].branches = j;
    while (j < info->num_branches && info->branches[j].bracket_index == i) {
      info->brackets[i].num_branches++;
      j++;
    }
  }
}

static int foo(const char *re, int re_len, const char *s, int s_len,
               struct regex_info *info) {
  int i, step, depth = 0;

  /* First bracket captures everything */
  info->brackets[0].ptr = re;
  info->brackets[0].len = re_len;
  info->num_brackets = 1;

  /* Make a single pass over regex string, memorize brackets and branches */
  for (i = 0; i < re_len; i += step) {
    step = get_op_len(re + i, re_len - i);

    if (re[i] == '|') {
      FAIL_IF(info->num_branches >= ARRAY_SIZE(info->branches),
              SLRE_TOO_MANY_BRANCHES);
      info->branches[info->num_branches].bracket_index =
        info->brackets[info->num_brackets - 1].len == -1 ?
        info->num_brackets - 1 : depth;
      info->branches[info->num_branches].schlong = &re[i];
      info->num_branches++;
    } else if (re[i] == '\\') {
      FAIL_IF(i >= re_len - 1, SLRE_INVALID_METACHARACTER);
      if (re[i + 1] == 'x') {
        /* Hex digit specification must follow */
        FAIL_IF(re[i + 1] == 'x' && i >= re_len - 3,
                SLRE_INVALID_METACHARACTER);
        FAIL_IF(re[i + 1] ==  'x' && !(isxdigit(re[i + 2]) &&
                isxdigit(re[i + 3])), SLRE_INVALID_METACHARACTER);
      } else {
        FAIL_IF(!is_metacharacter((unsigned char *) re + i + 1),
                SLRE_INVALID_METACHARACTER);
      }
    } else if (re[i] == '(') {
      FAIL_IF(info->num_brackets >= ARRAY_SIZE(info->brackets),
              SLRE_TOO_MANY_BRACKETS);
      depth++;  /* Order is important here. Depth increments first. */
      info->brackets[info->num_brackets].ptr = re + i + 1;
      info->brackets[info->num_brackets].len = -1;
      info->num_brackets++;
      FAIL_IF(info->num_caps > 0 && info->num_brackets - 1 > info->num_caps,
              SLRE_CAPS_ARRAY_TOO_SMALL);
    } else if (re[i] == ')') {
      int ind = info->brackets[info->num_brackets - 1].len == -1 ?
        info->num_brackets - 1 : depth;
      info->brackets[ind].len = &re[i] - info->brackets[ind].ptr;
      DBG(("SETTING BRACKET %d [%.*s]\n",
           ind, info->brackets[ind].len, info->brackets[ind].ptr));
      depth--;
      FAIL_IF(depth < 0, SLRE_UNBALANCED_BRACKETS);
      FAIL_IF(i > 0 && re[i - 1] == '(', SLRE_NO_MATCH);
    }
  }

  FAIL_IF(depth != 0, SLRE_UNBALANCED_BRACKETS);
  setup_branch_points(info);

  return baz(s, s_len, info);
}

int slre_match(const char *regexp, const char *s, int s_len,
               struct slre_cap *caps, int num_caps, int flags) {
  struct regex_info info;

  /* Initialize info structure */
  info.flags = flags;
  info.num_brackets = info.num_branches = 0;
  info.num_caps = num_caps;
  info.caps = caps;

  DBG(("========================> [%s] [%.*s]\n", regexp, s_len, s));
  return foo(regexp, strlen(regexp), s, s_len, &info);
}

static void Regex_ctor(struct v7_c_func_arg *cfa) {
  struct v7_val *obj = common_ctor(cfa);
  v7_set_class(obj, V7_CLASS_REGEXP);
=======
static enum v7_err Regex_ctor(struct v7_c_func_arg *cfa) {
  struct v7_val *obj = cfa->called_as_constructor ? cfa->this_obj : cfa->result;
  v7_set_class(obj, V7_CLASS_OBJECT);
  return V7_OK;
>>>>>>> 691a7b25
}

static void init_regex(void) {
  SET_RO_PROP_V(s_global, "RegExp", s_constructors[V7_CLASS_REGEXP]);
}
static enum v7_err String_ctor(struct v7_c_func_arg *cfa) {
  struct v7_val *obj = cfa->called_as_constructor ? cfa->this_obj : cfa->result;
  struct v7_val *arg = cfa->args[0];

  // If argument is not a string, do type conversion
  if (cfa->num_args == 1 && !is_string(arg)) {
    TRY(toString(cfa->v7, arg));
    arg = v7_top_val(cfa->v7);
  }

  if (cfa->num_args == 1 && arg->type == V7_TYPE_STR) {
    v7_init_str(obj, arg->v.str.buf, arg->v.str.len, 1);
  } else {
    v7_init_str(obj, NULL, 0, 0);
  }

  if (cfa->called_as_constructor) {
    cfa->this_obj->type = V7_TYPE_OBJ;
    cfa->this_obj->proto = &s_prototypes[V7_CLASS_STRING];
    cfa->this_obj->ctor = &s_constructors[V7_CLASS_STRING];
  }
  return V7_OK;
}

static void Str_length(struct v7_val *this_obj, struct v7_val *result) {
  v7_init_num(result, this_obj->v.str.len);
}

static enum v7_err Str_charCodeAt(struct v7_c_func_arg *cfa) {
  double idx = cfa->num_args > 0 && cfa->args[0]->type == V7_TYPE_NUM ?
  cfa->args[0]->v.num : NAN;
  const struct v7_string *str = &cfa->this_obj->v.str;

  v7_init_num(cfa->result, NAN);
  if (!isnan(idx) && cfa->this_obj->type == V7_TYPE_STR && fabs(idx) < str->len) {
    cfa->result->v.num = ((unsigned char *) str->buf)[(int) idx];
  }
  return V7_OK;
}

static enum v7_err Str_charAt(struct v7_c_func_arg *cfa) {
  double idx = cfa->num_args > 0 && cfa->args[0]->type == V7_TYPE_NUM ?
  cfa->args[0]->v.num : NAN;
  const struct v7_string *str = &cfa->this_obj->v.str;

  if (!isnan(idx) && cfa->this_obj->type == V7_TYPE_STR &&
      fabs(idx) < str->len) {
    v7_init_str(cfa->result, &str->buf[(int) idx], 1, 1);
  }
  return V7_OK;
}

static enum v7_err Str_match(struct v7_c_func_arg *cfa) {
  struct slre_cap caps[100];
  const struct v7_string *s = &cfa->this_obj->v.str;
  int i, n;

  cfa->result->type = V7_TYPE_NULL;
  memset(caps, 0, sizeof(caps));

  if (cfa->num_args == 1 &&
      v7_is_class(cfa->args[0], V7_CLASS_REGEXP) &&
      (n = slre_match(cfa->args[0]->v.regex, s->buf, s->len,
                      caps, ARRAY_SIZE(caps) - 1, 0)) > 0) {
    v7_set_class(cfa->result, V7_CLASS_ARRAY);
    v7_append(cfa->v7, cfa->result,
              v7_mkv(cfa->v7, V7_TYPE_STR, s->buf, (long) n, 1));
    for (i = 0; i < (int) ARRAY_SIZE(caps); i++) {
      if (caps[i].len == 0) break;
      v7_append(cfa->v7, cfa->result,
                v7_mkv(cfa->v7, V7_TYPE_STR, caps[i].ptr, (long) caps[i].len, 1));
    }
  }
  return V7_OK;
}

// Implementation of memmem()
static const char *memstr(const char *a, size_t al, const char *b, size_t bl) {
  const char *end;
  if (al == 0 || bl == 0 || al < bl) return NULL;
  for (end = a + (al - bl); a < end; a++) if (!memcmp(a, b, bl)) return a;
  return NULL;
}

static enum v7_err Str_split(struct v7_c_func_arg *cfa) {
  const struct v7_string *s = &cfa->this_obj->v.str;
  const char *p1, *p2, *e = s->buf + s->len;
  int limit = cfa->num_args == 2 && cfa->args[1]->type == V7_TYPE_NUM ?
  cfa->args[1]->v.num : -1;
  int num_elems = 0;

  v7_set_class(cfa->result, V7_CLASS_ARRAY);
  if (cfa->num_args == 0) {
    v7_append(cfa->v7, cfa->result,
              v7_mkv(cfa->v7, V7_TYPE_STR, s->buf, s->len, 1));
  } else if (cfa->args[0]->type == V7_TYPE_STR) {
    const struct v7_string *sep = &cfa->args[0]->v.str;
    if (sep->len == 0) {
      // Separator is empty. Split string by characters.
      for (p1 = s->buf; p1 < e; p1++) {
        if (limit >= 0 && limit <= num_elems) break;
        v7_append(cfa->v7, cfa->result, v7_mkv(cfa->v7, V7_TYPE_STR, p1, 1, 1));
        num_elems++;
      }
    } else {
      p1 = s->buf;
      while ((p2 = memstr(p1, e - p1, sep->buf, sep->len)) != NULL) {
        if (limit >= 0 && limit <= num_elems) break;
        v7_append(cfa->v7, cfa->result,
                  v7_mkv(cfa->v7, V7_TYPE_STR, p1, p2 - p1, 1));
        p1 = p2 + sep->len;
        num_elems++;
      }
      if (limit < 0 || limit > num_elems) {
        v7_append(cfa->v7, cfa->result,
                  v7_mkv(cfa->v7, V7_TYPE_STR, p1, e - p1, 1));
      }
    }
  } else if (instanceof(cfa->args[0], &s_constructors[V7_CLASS_REGEXP])) {
    char regex[200];
    struct slre_cap caps[20];
    int n = 0;

    snprintf(regex, sizeof(regex), "(%s)", cfa->args[0]->v.regex);
    p1 = s->buf;
    while ((n = slre_match(regex, p1, e - p1, caps, ARRAY_SIZE(caps), 0)) > 0) {
      if (limit >= 0 && limit <= num_elems) break;
      v7_append(cfa->v7, cfa->result,
                v7_mkv(cfa->v7, V7_TYPE_STR, p1, caps[0].ptr - p1, 1));
      p1 += n;
      num_elems++;
    }
    if (limit < 0 || limit > num_elems) {
      v7_append(cfa->v7, cfa->result,
                v7_mkv(cfa->v7, V7_TYPE_STR, p1, e - p1, 1));
    }
  }
  return V7_OK;
}

static enum v7_err Str_indexOf(struct v7_c_func_arg *cfa) {
  v7_init_num(cfa->result, -1.0);
  if (cfa->this_obj->type == V7_TYPE_STR &&
      cfa->num_args > 0 &&
      cfa->args[0]->type == V7_TYPE_STR) {
    int i = cfa->num_args > 1 && cfa->args[1]->type == V7_TYPE_NUM ?
    (int) cfa->args[1]->v.num : 0;
    const struct v7_string *a = &cfa->this_obj->v.str,
    *b = &cfa->args[0]->v.str;

    // Scan the string, advancing one byte at a time
    for (; i >= 0 && a->len >= b->len && i <= (int) (a->len - b->len); i++) {
      if (memcmp(a->buf + i, b->buf, b->len) == 0) {
        cfa->result->v.num = i;
        break;
      }
    }
  }
  return V7_OK;
}

static enum v7_err Str_substr(struct v7_c_func_arg *cfa) {
  long start = 0;

  v7_init_str(cfa->result, NULL, 0, 0);
  if (cfa->num_args > 0 && cfa->args[0]->type == V7_TYPE_NUM) {
    start = (long) cfa->args[0]->v.num;
  }
  if (start < 0) {
    start += (long) cfa->this_obj->v.str.len;
  }
  if (start >= 0 && start < (long) cfa->this_obj->v.str.len) {
    long n = cfa->this_obj->v.str.len - start;
    if (cfa->num_args > 1 && cfa->args[1]->type == V7_TYPE_NUM) {
      n = cfa->args[1]->v.num;
    }
    if (n > 0 && n <= ((long) cfa->this_obj->v.str.len - start)) {
      v7_init_str(cfa->result, cfa->this_obj->v.str.buf + start, n, 1);
    }
  }
  return V7_OK;
}

static void init_string(void) {
  SET_PROP_FUNC(s_prototypes[V7_CLASS_STRING], "length", Str_length);
  SET_METHOD(s_prototypes[V7_CLASS_STRING], "charCodeAt", Str_charCodeAt);
  SET_METHOD(s_prototypes[V7_CLASS_STRING], "charAt", Str_charAt);
  SET_METHOD(s_prototypes[V7_CLASS_STRING], "indexOf", Str_indexOf);
  SET_METHOD(s_prototypes[V7_CLASS_STRING], "substr", Str_substr);
  SET_METHOD(s_prototypes[V7_CLASS_STRING], "match", Str_match);
  SET_METHOD(s_prototypes[V7_CLASS_STRING], "split", Str_split);

  SET_RO_PROP_V(s_global, "String", s_constructors[V7_CLASS_STRING]);
}
static enum v7_err Json_stringify(struct v7_c_func_arg *cfa) {
  v7_init_str(cfa->result, NULL, 0, 0);
  // TODO(lsm): implement JSON.stringify
  return V7_OK;
}

static void init_json(void) {
  SET_METHOD(s_json, "stringify", Json_stringify);

  v7_set_class(&s_json, V7_CLASS_OBJECT);
  s_json.ref_count = 1;

  SET_RO_PROP_V(s_global, "JSON", s_json);
}static enum v7_err Std_print(struct v7_c_func_arg *cfa) {
  char buf[4000];
  int i;
  for (i = 0; i < cfa->num_args; i++) {
    printf("%s", v7_to_string(cfa->args[i], buf, sizeof(buf)));
  }
  putchar('\n');

  return V7_OK;
}

static enum v7_err Std_load(struct v7_c_func_arg *cfa) {
  int i;

  v7_init_bool(cfa->result, 1);
  for (i = 0; i < cfa->num_args; i++) {
    if (cfa->args[i]->type != V7_TYPE_STR ||
        v7_exec_file(cfa->v7, cfa->args[i]->v.str.buf) != V7_OK) {
      cfa->result->v.num = 0.0;
      break;
    }
  }
  return V7_OK;
}

static enum v7_err Std_exit(struct v7_c_func_arg *cfa) {
  int exit_code = cfa->num_args > 0 ? (int) cfa->args[0]->v.num : EXIT_SUCCESS;
  exit(exit_code);
  return V7_OK;
}

static void base64_encode(const unsigned char *src, int src_len, char *dst) {
  static const char *b64 =
  "ABCDEFGHIJKLMNOPQRSTUVWXYZabcdefghijklmnopqrstuvwxyz0123456789+/";
  int i, j, a, b, c;

  for (i = j = 0; i < src_len; i += 3) {
    a = src[i];
    b = i + 1 >= src_len ? 0 : src[i + 1];
    c = i + 2 >= src_len ? 0 : src[i + 2];

    dst[j++] = b64[a >> 2];
    dst[j++] = b64[((a & 3) << 4) | (b >> 4)];
    if (i + 1 < src_len) {
      dst[j++] = b64[(b & 15) << 2 | (c >> 6)];
    }
    if (i + 2 < src_len) {
      dst[j++] = b64[c & 63];
    }
  }
  while (j % 4 != 0) {
    dst[j++] = '=';
  }
  dst[j++] = '\0';
}

// Convert one byte of encoded base64 input stream to 6-bit chunk
static unsigned char from_b64(unsigned char ch) {
  // Inverse lookup map
  static const unsigned char tab[128] = {
    255, 255, 255, 255, 255, 255, 255, 255, //  0
    255, 255, 255, 255, 255, 255, 255, 255, //  8
    255, 255, 255, 255, 255, 255, 255, 255, //  16
    255, 255, 255, 255, 255, 255, 255, 255, //  24
    255, 255, 255, 255, 255, 255, 255, 255, //  32
    255, 255, 255,  62, 255, 255, 255,  63, //  40
     52,  53,  54,  55,  56,  57,  58,  59, //  48
     60,  61, 255, 255, 255, 200, 255, 255, //  56   '=' is 200, on index 61
    255,   0,   1,   2,   3,   4,   5,   6, //  64
      7,   8,   9,  10,  11,  12,  13,  14, //  72
     15,  16,  17,  18,  19,  20,  21,  22, //  80
     23,  24,  25, 255, 255, 255, 255, 255, //  88
    255,  26,  27,  28,  29,  30,  31,  32, //  96
     33,  34,  35,  36,  37,  38,  39,  40, //  104
     41,  42,  43,  44,  45,  46,  47,  48, //  112
     49,  50,  51, 255, 255, 255, 255, 255, //  120
  };
  return tab[ch & 127];
}

static void base64_decode(const unsigned char *s, int len, char *dst) {
  unsigned char a, b, c, d;
  while (len >= 4 &&
         (a = from_b64(s[0])) != 255 &&
         (b = from_b64(s[1])) != 255 &&
         (c = from_b64(s[2])) != 255 &&
         (d = from_b64(s[3])) != 255) {
    if (a == 200 || b == 200) break;  // '=' can't be there
    *dst++ = a << 2 | b >> 4;
    if (c == 200) break;
    *dst++ = b << 4 | c >> 2;
    if (d == 200) break;
    *dst++ = c << 6 | d;
    s += 4;
    len -=4;
  }
  *dst = 0;
}

static enum v7_err Std_base64_decode(struct v7_c_func_arg *cfa) {
  struct v7_val *v = cfa->args[0];

  v7_init_str(cfa->result, NULL, 0, 0);
  if (cfa->num_args == 1 && v->type == V7_TYPE_STR && v->v.str.len > 0) {
    cfa->result->v.str.len = v->v.str.len * 3 / 4 + 1;
    cfa->result->v.str.buf = (char *) malloc(cfa->result->v.str.len + 1);
    base64_decode((const unsigned char *) v->v.str.buf, v->v.str.len,
                  cfa->result->v.str.buf);
  }
  return V7_OK;
}

static enum v7_err Std_base64_encode(struct v7_c_func_arg *cfa) {
  struct v7_val *v = cfa->args[0];

  v7_init_str(cfa->result, NULL, 0, 0);
  if (cfa->num_args == 1 && v->type == V7_TYPE_STR && v->v.str.len > 0) {
    cfa->result->v.str.len = v->v.str.len * 3 / 2 + 1;
    cfa->result->v.str.buf = (char *) malloc(cfa->result->v.str.len + 1);
    base64_encode((const unsigned char *) v->v.str.buf, v->v.str.len,
                  cfa->result->v.str.buf);
  }
  return V7_OK;
}

static enum v7_err Std_eval(struct v7_c_func_arg *cfa) {
  struct v7_val *v = cfa->args[0];
  if (cfa->num_args == 1 && v->type == V7_TYPE_STR && v->v.str.len > 0) {
    return do_exec(cfa->v7, v->v.str.buf, cfa->v7->sp);
  }
  return V7_OK;
}

static enum v7_err Std_read(struct v7_c_func_arg *cfa) {
  struct v7_val *v;
  char buf[2048];
  size_t n;

  cfa->result->type = V7_TYPE_NULL;
  if ((v = v7_lookup(cfa->this_obj, "fp")) != NULL &&
      (n = fread(buf, 1, sizeof(buf), (FILE *) (unsigned long) v->v.num)) > 0) {
    v7_init_str(cfa->result, buf, n, 1);
  }
  return V7_OK;
}

static enum v7_err Std_write(struct v7_c_func_arg *cfa) {
  struct v7_val *v = cfa->args[0];
  size_t n, i;

  v7_init_num(cfa->result, 0);
  if ((v = v7_lookup(cfa->this_obj, "fp")) != NULL) {
    for (i = 0; (int) i < cfa->num_args; i++) {
      if (is_string(cfa->args[i]) &&
          (n = fwrite(cfa->args[i]->v.str.buf, 1, cfa->args[i]->v.str.len,
                      (FILE *) (unsigned long) v->v.num)) > 0) {
        cfa->result->v.num += n;
      }
    }
  }
  return V7_OK;
}

static enum v7_err Std_close(struct v7_c_func_arg *cfa) {
  struct v7_val *v;
  v7_init_bool(cfa->result, 0);
  if ((v = v7_lookup(cfa->this_obj, "fp")) != NULL &&
      fclose((FILE *) (unsigned long) v->v.num) == 0) {
    v7_init_bool(cfa->result, 1);
  }
  return V7_OK;
}

static enum v7_err Std_open(struct v7_c_func_arg *cfa) {
  struct v7_val *v1 = cfa->args[0], *v2 = cfa->args[1];
  FILE *fp;

  cfa->result->type = V7_TYPE_NULL;
  if (cfa->num_args == 2 && is_string(v1) && is_string(v2) &&
      (fp = fopen(v1->v.str.buf, v2->v.str.buf)) != NULL) {
    v7_set_class(cfa->result, V7_CLASS_OBJECT);
    cfa->result->proto = &s_file;
    v7_setv(cfa->v7, cfa->result, V7_TYPE_STR, V7_TYPE_NUM,
            "fp", 2, 0, (double) (unsigned long) fp);  // after v7_set_class !
  }
  return V7_OK;
}

static void init_stdlib(void) {
  static v7_c_func_t ctors[V7_NUM_CLASSES] = {
    Array_ctor, Boolean_ctor, Date_ctor, Error_ctor, Function_ctor,
    Number_ctor, Object_ctor, Regex_ctor, String_ctor
  };
  int i;

  for (i = 0; i < V7_NUM_CLASSES; i++) {
    s_prototypes[i].type = s_constructors[i].type = V7_TYPE_OBJ;
    s_prototypes[i].ref_count = s_constructors[i].ref_count = 1;
    s_prototypes[i].proto = &s_prototypes[V7_CLASS_OBJECT];
    s_prototypes[i].ctor = &s_constructors[i];
    s_constructors[i].proto = &s_prototypes[V7_CLASS_OBJECT];
    s_constructors[i].ctor = &s_constructors[V7_CLASS_FUNCTION];
    s_constructors[i].v.c_func = ctors[i];
  }

  init_object();
  init_number();
  init_array();
  init_string();
  init_regex();
  init_function();
  init_date();
  init_error();

  init_math();
  init_json();
#ifndef V7_DISABLE_CRYPTO
  init_crypto();
#endif

  SET_METHOD(s_global, "print", Std_print);
  SET_METHOD(s_global, "exit", Std_exit);
  SET_METHOD(s_global, "load", Std_load);
  SET_METHOD(s_global, "base64_encode", Std_base64_encode);
  SET_METHOD(s_global, "base64_decode", Std_base64_decode);
  SET_METHOD(s_global, "eval", Std_eval);
  SET_METHOD(s_global, "open", Std_open);

  SET_METHOD(s_file, "read", Std_read);
  SET_METHOD(s_file, "write", Std_write);
  SET_METHOD(s_file, "close", Std_close);

  v7_set_class(&s_file, V7_CLASS_OBJECT);
  s_file.ref_count = 1;

  v7_set_class(&s_global, V7_CLASS_OBJECT);
  s_global.ref_count = 1;
}
static enum v7_err arith(struct v7 *v7, struct v7_val *a, struct v7_val *b,
                         struct v7_val *res, int op) {
  if (a->type == V7_TYPE_STR && op == '+') {
    if (b->type != V7_TYPE_STR) {
      // When b is not a String, try using b.toString().
      //TRY(v7_make_and_push(v7, V7_TYPE_STR));
      //TRY(call_method(v7, "toString", b, v7_top_val(v7), NULL, 0, 0));
      TRY(toString(v7, b));
      b = v7_top_val(v7);
    }
    char *str = (char *) malloc(a->v.str.len + b->v.str.len + 1);
    CHECK(str != NULL, V7_OUT_OF_MEMORY);
    v7_init_str(res, str, a->v.str.len + b->v.str.len, 0);
    memcpy(str, a->v.str.buf, a->v.str.len);
    memcpy(str + a->v.str.len, b->v.str.buf, b->v.str.len);
    str[res->v.str.len] = '\0';
    return V7_OK;
  } else if (a->type == V7_TYPE_NUM && b->type == V7_TYPE_NUM) {
    v7_init_num(res, res->v.num);
    switch (op) {
      case '+': res->v.num = a->v.num + b->v.num; break;
      case '-': res->v.num = a->v.num - b->v.num; break;
      case '*': res->v.num = a->v.num * b->v.num; break;
      case '/': res->v.num = a->v.num / b->v.num; break;
      case '%': res->v.num = (unsigned long) a->v.num %
        (unsigned long) b->v.num; break;
      case '^': res->v.num = (unsigned long) a->v.num ^
        (unsigned long) b->v.num; break;
    }
    return V7_OK;
  } else {
    return V7_TYPE_ERROR;
  }
}

static enum v7_err do_arithmetic_op(struct v7 *v7, int op, int sp1, int sp2) {
  struct v7_val *res, tmp, *v1 = v7->stack[sp1 - 1], *v2 = v7->stack[sp2 - 1];

  CHECK(v7->sp >= 2, V7_STACK_UNDERFLOW);

  memset(&tmp, 0, sizeof(tmp));
  TRY(arith(v7, v1, v2, &tmp, op));
  res = make_value(v7, tmp.type);
  CHECK(res != NULL, V7_OUT_OF_MEMORY);
  res->v = tmp.v;
  TRY(v7_push(v7, res));

  return V7_OK;
}

static int is_alpha(int ch) {
  return (ch >= 'a' && ch <= 'z') || (ch >= 'A' && ch <= 'Z');
}

static int is_digit(int ch) {
  return ch >= '0' && ch <= '9';
}

static int is_alnum(int ch) {
  return is_digit(ch) || is_alpha(ch);
}

static int is_space(int ch) {
  return ch == ' ' || ch == '\t' || ch == '\r' || ch == '\n';
}

static void skip_whitespaces_and_comments(struct v7 *v7) {
  const char *s = v7->pstate.pc, *p = NULL;
  while (s != p && *s != '\0' && (is_space(*s) || *s == '/')) {
    p = s;
    while (*s != '\0' && is_space(*s)) {
      if (*s == '\n') v7->pstate.line_no++;
      s++;
    }
    if (s[0] == '/' && s[1] == '/') {
      s += 2;
      while (s[0] != '\0' && s[0] != '\n') s++;
    }
    if (s[0] == '/' && s[1] == '*') {
      s += 2;
      while (s[0] != '\0' && !(s[-1] == '/' && s[-2] == '*')) {
        if (s[0] == '\n') v7->pstate.line_no++;
        s++;
      }
    }
  }
  v7->pstate.pc = s;
}

static enum v7_err match(struct v7 *v7, int ch) {
  CHECK(*v7->pstate.pc++ == ch, V7_SYNTAX_ERROR);
  skip_whitespaces_and_comments(v7);
  return V7_OK;
}

static int test_and_skip_char(struct v7 *v7, int ch) {
  if (*v7->pstate.pc == ch) {
    v7->pstate.pc++;
    skip_whitespaces_and_comments(v7);
    return 1;
  }
  return 0;
}

static int test_token(struct v7 *v7, const char *kw, unsigned long kwlen) {
  return kwlen == v7->tok_len && memcmp(v7->tok, kw, kwlen) == 0;
}

static enum v7_err parse_num(struct v7 *v7) {
  double value = 0;
  char *end;

  value = strtod(v7->pstate.pc, &end);
  // Handle case like 123.toString()
  if (end != NULL && (v7->pstate.pc < &end[-1]) && end[-1] == '.') end--;
  CHECK(value != 0 || end > v7->pstate.pc, V7_SYNTAX_ERROR);
  v7->pstate.pc = end;
  v7->tok_len = (unsigned long) (v7->pstate.pc - v7->tok);
  skip_whitespaces_and_comments(v7);

  if (!v7->no_exec) {
    TRY(v7_make_and_push(v7, V7_TYPE_NUM));
    v7_top(v7)[-1]->v.num = value;
  }

  return V7_OK;
}

static int is_valid_start_of_identifier(int ch) {
  return ch == '$' || ch == '_' || is_alpha(ch);
}

static int is_valid_identifier_char(int ch) {
  return ch == '$' || ch == '_' || is_alnum(ch);
}

static enum v7_err parse_identifier(struct v7 *v7) {
  CHECK(is_valid_start_of_identifier(v7->pstate.pc[0]), V7_SYNTAX_ERROR);
  v7->tok = v7->pstate.pc;
  v7->pstate.pc++;
  while (is_valid_identifier_char(v7->pstate.pc[0])) v7->pstate.pc++;
  v7->tok_len = (unsigned long) (v7->pstate.pc - v7->tok);
  skip_whitespaces_and_comments(v7);
  return V7_OK;
}

static int lookahead(struct v7 *v7, const char *str, int str_len) {
  int equal = 0;
  if (memcmp(v7->pstate.pc, str, str_len) == 0 &&
      !is_valid_identifier_char(v7->pstate.pc[str_len])) {
    equal++;
    v7->pstate.pc += str_len;
    skip_whitespaces_and_comments(v7);
  }
  return equal;
}

static enum v7_err parse_compound_statement(struct v7 *v7, int *has_return) {
  if (*v7->pstate.pc == '{') {
    int old_sp = v7->sp;
    TRY(match(v7, '{'));
    while (*v7->pstate.pc != '}') {
      TRY(inc_stack(v7, old_sp - v7->sp));
      TRY(parse_statement(v7, has_return));
      if (*has_return && !v7->no_exec) return V7_OK;
    }
    TRY(match(v7, '}'));
  } else {
    TRY(parse_statement(v7, has_return));
  }
  return V7_OK;
}

static struct v7_val *cur_scope(struct v7 *v7) {
  return v7->curr_func == NULL ? &v7->root_scope : v7->curr_func->v.func.scope;
}

static enum v7_err parse_function_definition(struct v7 *v7, struct v7_val **v,
                                             int num_params) {
  int i = 0, old_no_exec = v7->no_exec, old_sp = v7->sp, has_return = 0, ln = 0;
  unsigned long func_name_len = 0;
  const char *src = v7->pstate.pc, *func_name = NULL;
  struct v7_val args;

  if (*v7->pstate.pc != '(') {
    // function name is given, e.g. function foo() {}
    CHECK(v == NULL, V7_SYNTAX_ERROR);
    TRY(parse_identifier(v7));
    func_name = v7->tok;
    func_name_len = v7->tok_len;
    src = v7->pstate.pc;
  }

  // If 'v' (func to call) is NULL, that means we're just parsing function
  // definition to save it's body.
  v7->no_exec = v == NULL;
  ln = v7->pstate.line_no;  // Line number where function starts
  TRY(match(v7, '('));

  memset(&args, 0, sizeof(args));
  v7_set_class(&args, V7_CLASS_OBJECT);

  while (*v7->pstate.pc != ')') {
    TRY(parse_identifier(v7));
    if (!v7->no_exec) {
      // TODO(lsm): use v7_setv() here
      struct v7_val *key = v7_mkv(v7, V7_TYPE_STR, v7->tok, v7->tok_len, 1);
      struct v7_val *val = i < num_params ? v[i + 1] : make_value(v7, V7_TYPE_UNDEF);
      inc_ref_count(key);
      TRY(v7_set(v7, &args, key, val));
      v7_freeval(v7, key);
    }
    i++;
    if (!test_and_skip_char(v7, ',')) break;
  }
  TRY(match(v7, ')'));

  if (!v7->no_exec) {
    assert(v7->curr_func != NULL);
    v7->curr_func->v.func.args = &args;
  }

  TRY(parse_compound_statement(v7, &has_return));

  if (v7->no_exec) {
    struct v7_val *func;
    TRY(v7_make_and_push(v7, V7_TYPE_OBJ));
    func = v7_top(v7)[-1];
    func->flags |= V7_JS_FUNC;
    v7_set_class(func, V7_CLASS_FUNCTION);

    func->v.func.line_no = ln;
    func->v.func.source_code = v7_strdup(src, (unsigned long) (v7->pstate.pc - src));
    func->v.func.scope = v7_mkv(v7, V7_TYPE_OBJ);
    func->v.func.scope->ref_count = 1;
    func->v.func.upper = v7->curr_func;
    if (func->v.func.upper != NULL) {
      inc_ref_count(func->v.func.upper);
    }

    if (func_name != NULL) {
      TRY(v7_setv(v7, cur_scope(v7), V7_TYPE_STR, V7_TYPE_OBJ,
                  func_name, func_name_len, 1, func));
    }
  }

  if (!v7->no_exec) {
    // If function didn't have return statement, return UNDEF
    if (!has_return) {
      TRY(inc_stack(v7, old_sp - v7->sp));
      TRY(v7_make_and_push(v7, V7_TYPE_UNDEF));
    }

    // Cleanup arguments
    v7->curr_func->v.func.args = NULL;
    args.ref_count = 1;
    v7_freeval(v7, &args);
  }

  v7->no_exec = old_no_exec;
  return V7_OK;
}

enum v7_err v7_call(struct v7 *v7, struct v7_val *this_obj, int num_args,
                    int called_as_ctor) {
  struct v7_val **top = v7_top(v7), **v = top - (num_args + 1), *f, *res;

  if (v7->no_exec) return V7_OK;
  f = v[0];
  CHECK(v7->sp > num_args, V7_INTERNAL_ERROR);
  CHECK(f != NULL, V7_TYPE_ERROR);
  CHECK(v7_is_class(f, V7_CLASS_FUNCTION), V7_CALLED_NON_FUNCTION);

  // Push return value on stack
  v7_make_and_push(v7, V7_TYPE_UNDEF);
  res = v7_top(v7)[-1];


  // Stack looks as follows:
  //  v   --->  <called_function>     v[0]
  //            <argument_0>        ---+
  //            <argument_1>           |
  //            <argument_2>           |  <-- num_args
  //            ...                    |
  //            <argument_N>        ---+
  // top  --->  <return_value>
  if (f->flags & V7_JS_FUNC) {
    const char *old_pc = v7->pstate.pc;
    struct v7_val *old_curr_func = v7->curr_func;
    int old_line_no = v7->pstate.line_no;

    // Move control flow to the function body
    v7->pstate.pc = f->v.func.source_code;
    v7->pstate.line_no = f->v.func.line_no;
    v7->curr_func = f;

    // Execute function body
    TRY(parse_function_definition(v7, v, num_args));

    // Return control flow back
    v7->pstate.pc = old_pc;
    v7->pstate.line_no = old_line_no;
    v7->curr_func = old_curr_func;
    CHECK(v7_top(v7) >= top, V7_INTERNAL_ERROR);
  } else {
    struct v7_c_func_arg arg = {
      v7, this_obj, res, v + 1, num_args, called_as_ctor
    };
    TRY(f->v.c_func(&arg));
  }
  return V7_OK;
}

static enum v7_err parse_function_call(struct v7 *v7, struct v7_val *this_obj,
                                       int called_as_ctor) {
  struct v7_val **v = v7_top(v7) - 1;
  int num_args = 0;

  //TRACE_OBJ(v[0]);
  CHECK(v7->no_exec || v7_is_class(v[0], V7_CLASS_FUNCTION),
        V7_CALLED_NON_FUNCTION);

  // Push arguments on stack
  TRY(match(v7, '('));
  while (*v7->pstate.pc != ')') {
    TRY(parse_expression(v7));
    test_and_skip_char(v7, ',');
    num_args++;
  }
  TRY(match(v7, ')'));

  TRY(v7_call(v7, this_obj, num_args, called_as_ctor));

  return V7_OK;
}

static enum v7_err parse_string_literal(struct v7 *v7) {
  char buf[MAX_STRING_LITERAL_LENGTH];
  const char *begin = v7->pstate.pc++;
  struct v7_val *v;
  size_t i = 0;

  TRY(v7_make_and_push(v7, V7_TYPE_STR));
  v = v7_top(v7)[-1];

  // Scan string literal into the buffer, handle escape sequences
  while (*v7->pstate.pc != *begin && *v7->pstate.pc != '\0') {
    switch (*v7->pstate.pc) {
      case '\\':
        v7->pstate.pc++;
        switch (*v7->pstate.pc) {
          // TODO: add escapes for quotes, \XXX, \xXX, \uXXXX
          case 'b': buf[i++] = '\b'; break;
          case 'f': buf[i++] = '\f'; break;
          case 'n': buf[i++] = '\n'; break;
          case 'r': buf[i++] = '\r'; break;
          case 't': buf[i++] = '\t'; break;
          case 'v': buf[i++] = '\v'; break;
          case '\\': buf[i++] = '\\'; break;
          default: if (*v7->pstate.pc == *begin) buf[i++] = *begin; break;
        }
        break;
      default:
        buf[i++] = *v7->pstate.pc;
        break;
    }
    if (i >= sizeof(buf) - 1) i = sizeof(buf) - 1;
    v7->pstate.pc++;
  }
  v7_init_str(v, buf, v7->no_exec ? 0 : i, 1);
  TRY(match(v7, *begin));
  skip_whitespaces_and_comments(v7);

  return V7_OK;
}

enum v7_err v7_append(struct v7 *v7, struct v7_val *arr, struct v7_val *val) {
  struct v7_prop **head, *prop;
  CHECK(v7_is_class(arr, V7_CLASS_ARRAY), V7_INTERNAL_ERROR);
  // Append to the end of the list, to make indexing work
  for (head = &arr->v.array; *head != NULL; head = &head[0]->next);
  prop = mkprop(v7);
  CHECK(prop != NULL, V7_OUT_OF_MEMORY);
  prop->next = *head;
  *head = prop;
  prop->key = NULL;
  prop->val = val;
  inc_ref_count(val);
  return V7_OK;
}

static enum v7_err parse_array_literal(struct v7 *v7) {
  // Push empty array on stack
  if (!v7->no_exec) {
    TRY(v7_make_and_push(v7, V7_TYPE_OBJ));
    v7_set_class(v7_top(v7)[-1], V7_CLASS_ARRAY);
  }
  TRY(match(v7, '['));

  // Scan array literal, append elements one by one
  while (*v7->pstate.pc != ']') {
    // Push new element on stack
    TRY(parse_expression(v7));
    if (!v7->no_exec) {
      TRY(v7_append(v7, v7_top(v7)[-2], v7_top(v7)[-1]));
      TRY(inc_stack(v7, -1));
    }
    test_and_skip_char(v7, ',');
  }

  TRY(match(v7, ']'));
  return V7_OK;
}

static enum v7_err parse_object_literal(struct v7 *v7) {
  // Push empty object on stack
  TRY(v7_make_and_push(v7, V7_TYPE_OBJ));
  TRY(match(v7, '{'));

  // Assign key/values to the object, until closing "}" is found
  while (*v7->pstate.pc != '}') {
    // Push key on stack
    if (*v7->pstate.pc == '\'' || *v7->pstate.pc == '"') {
      TRY(parse_string_literal(v7));
    } else {
      struct v7_val *v;
      TRY(parse_identifier(v7));
      v = v7_mkv(v7, V7_TYPE_STR, v7->tok, v7->tok_len, 1);
      CHECK(v != NULL, V7_OUT_OF_MEMORY);
      TRY(v7_push(v7, v));
    }

    // Push value on stack
    TRY(match(v7, ':'));
    TRY(parse_expression(v7));

    // Stack should now have object, key, value. Assign, and remove key/value
    if (!v7->no_exec) {
      struct v7_val **v = v7_top(v7) - 3;
      CHECK(v[0]->type == V7_TYPE_OBJ, V7_INTERNAL_ERROR);
      TRY(v7_set(v7, v[0], v[1], v[2]));
      TRY(inc_stack(v7, -2));
    }
    test_and_skip_char(v7, ',');
  }
  TRY(match(v7, '}'));
  return V7_OK;
}

enum v7_err v7_del(struct v7 *v7, struct v7_val *obj, struct v7_val *key) {
  struct v7_prop **p;
  CHECK(obj->type == V7_TYPE_OBJ, V7_TYPE_ERROR);
  for (p = &obj->props; *p != NULL; p = &p[0]->next) {
    if (cmp(key, p[0]->key) == 0) {
      struct v7_prop *next = p[0]->next;
      free_prop(v7, p[0]);
      p[0] = next;
      break;
    }
  }
  return V7_OK;
}

static enum v7_err parse_delete(struct v7 *v7) {
  struct v7_val key;
  TRY(parse_expression(v7));
  key = str_to_val(v7->tok, v7->tok_len);  // Must go after parse_expression
  TRY(v7_del(v7, v7->cur_obj, &key));
  return V7_OK;
}

static enum v7_err parse_regex(struct v7 *v7) {
  char regex[MAX_STRING_LITERAL_LENGTH];
  size_t i;

  CHECK(*v7->pstate.pc == '/', V7_SYNTAX_ERROR);
  for (i = 0, v7->pstate.pc++; i < sizeof(regex) - 1 && *v7->pstate.pc != '/' &&
    *v7->pstate.pc != '\0'; i++, v7->pstate.pc++) {
    if (*v7->pstate.pc == '\\' && v7->pstate.pc[1] == '/') v7->pstate.pc++;
    regex[i] = *v7->pstate.pc;
  }
  regex[i] = '\0';
  TRY(match(v7, '/'));
  if (!v7->no_exec) {
    TRY(v7_make_and_push(v7, V7_TYPE_OBJ));
    v7_set_class(v7_top(v7)[-1], V7_CLASS_REGEXP);
    v7_top(v7)[-1]->v.regex = v7_strdup(regex, strlen(regex));
  }

  return V7_OK;
}

static enum v7_err parse_variable(struct v7 *v7) {
  struct v7_val key = str_to_val(v7->tok, v7->tok_len), *v = NULL;
  if (!v7->no_exec) {
    v = find(v7, &key);
    if (v == NULL) {
      TRY(v7_make_and_push(v7, V7_TYPE_UNDEF));
    } else {
      TRY(v7_push(v7, v));
    }
  }
  return V7_OK;
}

static enum v7_err parse_precedence_0(struct v7 *v7) {
  if (*v7->pstate.pc == '(') {
    TRY(match(v7, '('));
    TRY(parse_expression(v7));
    TRY(match(v7, ')'));
  } else if (*v7->pstate.pc == '\'' || *v7->pstate.pc == '"') {
    TRY(parse_string_literal(v7));
  } else if (*v7->pstate.pc == '{') {
    TRY(parse_object_literal(v7));
  } else if (*v7->pstate.pc == '[') {
    TRY(parse_array_literal(v7));
  } else if (*v7->pstate.pc == '/') {
    TRY(parse_regex(v7));
  } else if (is_valid_start_of_identifier(v7->pstate.pc[0])) {
    TRY(parse_identifier(v7));
    if (test_token(v7, "this", 4)) {
      TRY(v7_push(v7, v7->this_obj));
    } else if (test_token(v7, "null", 4)) {
      TRY(v7_make_and_push(v7, V7_TYPE_NULL));
    } else if (test_token(v7, "undefined", 9)) {
      TRY(v7_make_and_push(v7, V7_TYPE_UNDEF));
    } else if (test_token(v7, "true", 4)) {
      TRY(v7_make_and_push(v7, V7_TYPE_BOOL));
      v7_top(v7)[-1]->v.num = 1;
    } else if (test_token(v7, "false", 5)) {
      TRY(v7_make_and_push(v7, V7_TYPE_BOOL));
      v7_top(v7)[-1]->v.num = 0;
    } else if (test_token(v7, "function", 8)) {
      TRY(parse_function_definition(v7, NULL, 0));
    } else if (test_token(v7, "delete", 6)) {
      TRY(parse_delete(v7));
    } else if (test_token(v7, "NaN", 3)) {
      TRY(v7_make_and_push(v7, V7_TYPE_NUM));
      v7_top(v7)[-1]->v.num = NAN;
    } else if (test_token(v7, "Infinity", 8)) {
      TRY(v7_make_and_push(v7, V7_TYPE_NUM));
      v7_top(v7)[-1]->v.num = INFINITY;
    } else {
      TRY(parse_variable(v7));
    }
  } else {
    TRY(parse_num(v7));
  }

  return V7_OK;
}


static enum v7_err parse_prop_accessor(struct v7 *v7, int op) {
  struct v7_val *v = NULL, *ns = NULL;

  if (!v7->no_exec) {
    ns = v7_top(v7)[-1];
    v7_make_and_push(v7, V7_TYPE_UNDEF);
    v = v7_top(v7)[-1];
  }
  v7->cur_obj = v7->this_obj = ns;
  CHECK(v7->no_exec || ns != NULL, V7_SYNTAX_ERROR);

  if (op == '.') {
    TRY(parse_identifier(v7));
    if (!v7->no_exec) {
      struct v7_val key = str_to_val(v7->tok, v7->tok_len);
      ns = get2(ns, &key);
      if (ns != NULL && (ns->flags & V7_PROP_FUNC)) {
        ns->v.prop_func(v7->cur_obj, v);
        ns = v;
      }
    }
  } else {
    TRY(parse_expression(v7));
    TRY(match(v7, ']'));
    if (!v7->no_exec) {
      ns = get2(ns, v7_top(v7)[-1]);
      if (ns != NULL && (ns->flags & V7_PROP_FUNC)) {
        ns->v.prop_func(v7->cur_obj, v);
        ns = v;
      }
      TRY(inc_stack(v7, -1));
    }
  }

  if (!v7->no_exec) {
    TRY(v7_push(v7, ns == NULL ? v : ns));
  }

  return V7_OK;
}

static enum v7_err parse_precedence_1(struct v7 *v7, int has_new) {
  struct v7_val *old_this = v7->this_obj;

  TRY(parse_precedence_0(v7));
  while (*v7->pstate.pc == '.' || *v7->pstate.pc == '[') {
    int op = v7->pstate.pc[0];
    TRY(match(v7, op));
    TRY(parse_prop_accessor(v7, op));

    while (*v7->pstate.pc == '(') {
      TRY(parse_function_call(v7, v7->cur_obj, has_new));
    }
  }
  v7->this_obj = old_this;

  return V7_OK;
}

static enum v7_err parse_precedence_2(struct v7 *v7) {
  int has_new = 0;
  struct v7_val *old_this_obj = v7->this_obj, *cur_this = v7->this_obj;

  if (lookahead(v7, "new", 3)) {
    has_new++;
    if (!v7->no_exec) {
      v7_make_and_push(v7, V7_TYPE_OBJ);
      cur_this = v7->this_obj = v7_top(v7)[-1];
      v7_set_class(cur_this, V7_CLASS_OBJECT);
    }
  }
  TRY(parse_precedence_1(v7, has_new));
  while (*v7->pstate.pc == '(') {
    // Use cur_this, not v7->this_obj: v7->this_obj could have been changed
    TRY(parse_function_call(v7, cur_this, has_new));
  }

  if (has_new && !v7->no_exec) {
    TRY(v7_push(v7, cur_this));
  }

  v7->this_obj = old_this_obj;

  return V7_OK;
}

static enum v7_err parse_precedence_3(struct v7 *v7) {
  TRY(parse_precedence_2(v7));
  if ((v7->pstate.pc[0] == '+' && v7->pstate.pc[1] == '+') ||
      (v7->pstate.pc[0] == '-' && v7->pstate.pc[1] == '-')) {
    int increment = (v7->pstate.pc[0] == '+') ? 1 : -1;
    v7->pstate.pc += 2;
    skip_whitespaces_and_comments(v7);
    if (!v7->no_exec) {
      struct v7_val *v = v7_top(v7)[-1];
      CHECK(v->type == V7_TYPE_NUM, V7_TYPE_ERROR);
      v->v.num += increment;
    }
  }
  return V7_OK;
}

static enum v7_err parse_precedence4(struct v7 *v7) {
  int has_neg = 0, has_typeof = 0;

  if (v7->pstate.pc[0] == '!') {
    TRY(match(v7, v7->pstate.pc[0]));
    has_neg++;
  }
  has_typeof = lookahead(v7, "typeof", 6);

  TRY(parse_precedence_3(v7));
  if (has_neg && !v7->no_exec) {
    int is_true = v7_is_true(v7_top(v7)[-1]);
    TRY(v7_make_and_push(v7, V7_TYPE_BOOL));
    v7_top(v7)[-1]->v.num = is_true ? 0.0 : 1.0;
  }
  if (has_typeof && !v7->no_exec) {
    const struct v7_val *v = v7_top(v7)[-1];
    static const char *names[] = {
      "undefined", "object", "boolean", "string", "number", "object"
    };
    const char *s = names[v->type];
    if (v7_is_class(v, V7_CLASS_FUNCTION)) s = "function";
    TRY(v7_push(v7, v7_mkv(v7, V7_TYPE_STR, s, strlen(s), 0)));
  }

  return V7_OK;
}

static enum v7_err parse_term(struct v7 *v7) {
  TRY(parse_precedence4(v7));
  while ((*v7->pstate.pc == '*' || *v7->pstate.pc == '/' || *v7->pstate.pc == '%') &&
         v7->pstate.pc[1] != '=') {
    int sp1 = v7->sp, ch = *v7->pstate.pc;
    TRY(match(v7, ch));
    TRY(parse_precedence4(v7));
    if (!v7->no_exec) {
      TRY(do_arithmetic_op(v7, ch, sp1, v7->sp));
    }
  }
  return V7_OK;
}

static int is_relational_op(const char *s) {
  switch (s[0]) {
    case '>': return s[1] == '=' ? OP_GREATER_EQUAL : OP_GREATER_THEN;
    case '<': return s[1] == '=' ? OP_LESS_EQUAL : OP_LESS_THEN;
    default: return OP_INVALID;
  }
}

static int is_equality_op(const char *s) {
  if (s[0] == '=' && s[1] == '=') {
    return s[2] == '=' ? OP_EQUAL_EQUAL : OP_EQUAL;
  } else if (s[0] == '!' && s[1] == '=') {
    return s[2] == '=' ? OP_NOT_EQUAL_EQUAL : OP_NOT_EQUAL;
  }
  return OP_INVALID;
}

static enum v7_err do_logical_op(struct v7 *v7, int op, int sp1, int sp2) {
  struct v7_val *v1 = v7->stack[sp1 - 1], *v2 = v7->stack[sp2 - 1];
  int res = 0;

  if (v1->type == V7_TYPE_NUM && v2->type == V7_TYPE_NUM) {
    switch (op) {
      case OP_GREATER_THEN:   res = v1->v.num >  v2->v.num; break;
      case OP_GREATER_EQUAL:  res = v1->v.num >= v2->v.num; break;
      case OP_LESS_THEN:      res = v1->v.num <  v2->v.num; break;
      case OP_LESS_EQUAL:     res = v1->v.num <= v2->v.num; break;
      case OP_EQUAL: // FALLTHROUGH
      case OP_EQUAL_EQUAL:    res = cmp(v1, v2) == 0; break;
      case OP_NOT_EQUAL: // FALLTHROUGH
      case OP_NOT_EQUAL_EQUAL:  res = cmp(v1, v2) != 0; break;
    }
  } else if (op == OP_EQUAL || op == OP_EQUAL_EQUAL) {
    res = cmp(v1, v2) == 0;
  } else if (op == OP_NOT_EQUAL || op == OP_NOT_EQUAL_EQUAL) {
    res = cmp(v1, v2) != 0;
  }
  TRY(v7_make_and_push(v7, V7_TYPE_BOOL));
  v7_top(v7)[-1]->v.num = res ? 1.0 : 0.0;
  return V7_OK;
}

static enum v7_err parse_assign(struct v7 *v7, struct v7_val *obj, int op) {
  const char *tok = v7->tok;
  unsigned long tok_len = v7->tok_len;

  v7->pstate.pc += s_op_lengths[op];
  skip_whitespaces_and_comments(v7);
  TRY(parse_expression(v7));

  // Stack layout at this point (assuming stack grows down):
  //
  //          | object's value (rvalue)    |    top[-2]
  //          +----------------------------+
  //          | expression value (lvalue)  |    top[-1]
  //          +----------------------------+
  // top -->  |       nothing yet          |
  if (!v7->no_exec) {
    struct v7_val **top = v7_top(v7), *a = top[-2], *b = top[-1];
    switch (op) {
      case OP_ASSIGN:
        CHECK(v7->sp >= 2, V7_INTERNAL_ERROR);
        TRY(v7_setv(v7, obj, V7_TYPE_STR, V7_TYPE_OBJ, tok, tok_len, 1, b));
        return V7_OK;
      case OP_PLUS_ASSIGN: TRY(arith(v7, a, b, a, '+')); break;
      case OP_MINUS_ASSIGN: TRY(arith(v7, a, b, a, '-')); break;
      case OP_MUL_ASSIGN: TRY(arith(v7, a, b, a, '*')); break;
      case OP_DIV_ASSIGN: TRY(arith(v7, a, b, a, '/')); break;
      case OP_REM_ASSIGN: TRY(arith(v7, a, b, a, '%')); break;
      case OP_XOR_ASSIGN: TRY(arith(v7, a, b, a, '^')); break;
      default: return V7_NOT_IMPLEMENTED;
    }
    TRY(inc_stack(v7, -1));
  }

  return V7_OK;
}

static enum v7_err parse_add_sub(struct v7 *v7) {
  TRY(parse_term(v7));
  while ((*v7->pstate.pc == '-' || *v7->pstate.pc == '+') && v7->pstate.pc[1] != '=') {
    int sp1 = v7->sp, ch = *v7->pstate.pc;
    TRY(match(v7, ch));
    TRY(parse_term(v7));
    if (!v7->no_exec) {
      TRY(do_arithmetic_op(v7, ch, sp1, v7->sp));
    }
  }
  return V7_OK;
}

static enum v7_err parse_relational(struct v7 *v7) {
  int op;
  TRY(parse_add_sub(v7));
  while ((op = is_relational_op(v7->pstate.pc)) > OP_INVALID) {
    int sp1 = v7->sp;
    v7->pstate.pc += s_op_lengths[op];
    skip_whitespaces_and_comments(v7);
    TRY(parse_add_sub(v7));
    if (!v7->no_exec) {
      TRY(do_logical_op(v7, op, sp1, v7->sp));
    }
  }
  if (lookahead(v7, "instanceof", 10)) {
    TRY(parse_identifier(v7));
    if (!v7->no_exec) {
      struct v7_val key = str_to_val(v7->tok, v7->tok_len);
      TRY(v7_make_and_push(v7, V7_TYPE_BOOL));
      v7_top(v7)[-1]->v.num = instanceof(v7_top(v7)[-2], find(v7, &key));
    }
  }
  return V7_OK;
}

static enum v7_err parse_equality(struct v7 *v7) {
  int op;
  TRY(parse_relational(v7));
  if ((op = is_equality_op(v7->pstate.pc)) > OP_INVALID) {
    int sp1 = v7->sp;
    v7->pstate.pc += s_op_lengths[op];
    skip_whitespaces_and_comments(v7);
    TRY(parse_relational(v7));
    if (!v7->no_exec) {
      TRY(do_logical_op(v7, op, sp1, v7->sp));
    }
  }
  return V7_OK;
}

static enum v7_err parse_bitwise_and(struct v7 *v7) {
  TRY(parse_equality(v7));
  if (*v7->pstate.pc == '&' && v7->pstate.pc[1] != '&' && v7->pstate.pc[1] != '=') {
    int sp1 = v7->sp;
    TRY(match(v7, '&'));
    TRY(parse_equality(v7));
    if (!v7->no_exec) {
      struct v7_val *v1 = v7->stack[sp1 - 1], *v2 = v7_top(v7)[-1];
      unsigned long a = v1->v.num, b = v2->v.num;
      CHECK(v1->type == V7_TYPE_NUM && v1->type == V7_TYPE_NUM, V7_TYPE_ERROR);
      TRY(v7_make_and_push(v7, V7_TYPE_NUM));
      v7_top(v7)[-1]->v.num = a & b;
    }
  }
  return V7_OK;
}

static enum v7_err parse_bitwise_xor(struct v7 *v7) {
  TRY(parse_bitwise_and(v7));
  if (*v7->pstate.pc == '^' && v7->pstate.pc[1] != '=') {
    int sp1 = v7->sp;
    TRY(match(v7, '^'));
    TRY(parse_bitwise_and(v7));
    if (!v7->no_exec) {
      struct v7_val *v1 = v7->stack[sp1 - 1], *v2 = v7_top(v7)[-1];
      unsigned long a = v1->v.num, b = v2->v.num;
      CHECK(v1->type == V7_TYPE_NUM && v2->type == V7_TYPE_NUM, V7_TYPE_ERROR);
      TRY(v7_make_and_push(v7, V7_TYPE_NUM));
      v7_top(v7)[-1]->v.num = a ^ b;
    }
  }
  return V7_OK;
}

static enum v7_err parse_bitwise_or(struct v7 *v7) {
  TRY(parse_bitwise_xor(v7));
  if (*v7->pstate.pc == '|' && v7->pstate.pc[1] != '=' && v7->pstate.pc[1] != '|') {
    int sp1 = v7->sp;
    TRY(match(v7, '|'));
    TRY(parse_bitwise_xor(v7));
    if (!v7->no_exec) {
      struct v7_val *v1 = v7->stack[sp1 - 1], *v2 = v7_top(v7)[-1];
      unsigned long a = v1->v.num, b = v2->v.num;
      CHECK(v1->type == V7_TYPE_NUM && v2->type == V7_TYPE_NUM, V7_TYPE_ERROR);
      TRY(v7_make_and_push(v7, V7_TYPE_NUM));
      v7_top(v7)[-1]->v.num = a | b;
    }
  }
  return V7_OK;
}

static enum v7_err parse_logical_and(struct v7 *v7) {
  TRY(parse_bitwise_or(v7));
  while (*v7->pstate.pc == '&' && v7->pstate.pc[1] == '&') {
    int sp1 = v7->sp;
    match(v7, '&');
    match(v7, '&');
    TRY(parse_bitwise_or(v7));
    if (!v7->no_exec) {
      struct v7_val *v1 = v7->stack[sp1 - 1], *v2 = v7_top(v7)[-1];
      int is_true = v7_is_true(v1) && v7_is_true(v2);
      TRY(v7_make_and_push(v7, V7_TYPE_BOOL));
      v7_top(v7)[-1]->v.num = is_true ? 1.0 : 0.0;
    }
  }
  return V7_OK;
}

static enum v7_err parse_logical_or(struct v7 *v7) {
  TRY(parse_logical_and(v7));
  if (*v7->pstate.pc == '|' && v7->pstate.pc[1] == '|') {
    int sp1 = v7->sp;
    match(v7, '|');
    match(v7, '|');
    TRY(parse_logical_and(v7));
    if (!v7->no_exec) {
      struct v7_val *v1 = v7->stack[sp1 - 1], *v2 = v7_top(v7)[-1];
      int is_true = v7_is_true(v1) || v7_is_true(v2);
      TRY(v7_make_and_push(v7, V7_TYPE_BOOL));
      v7_top(v7)[-1]->v.num = is_true ? 1.0 : 0.0;
    }
  }
  return V7_OK;
}

static int is_assign_op(const char *s) {
  if (s[0] == '=') {
    return OP_ASSIGN;
  } else if (s[1] == '=') {
    switch (s[0]) {
      case '+': return OP_PLUS_ASSIGN;
      case '-': return OP_MINUS_ASSIGN;
      case '*': return OP_MUL_ASSIGN;
      case '/': return OP_DIV_ASSIGN;
      case '%': return OP_REM_ASSIGN;
      case '&': return OP_AND_ASSIGN;
      case '^': return OP_XOR_ASSIGN;
      case '|': return OP_OR_ASSIGN;
      default: return OP_INVALID;
    }
  } else if (s[0] == '<' && s[1] == '<' && s[2] == '=') {
    return OP_LSHIFT_ASSIGN;
  } else if (s[0] == '>' && s[1] == '>' && s[2] == '=') {
    return OP_RSHIFT_ASSIGN;
  } else if (s[0] == '>' && s[1] == '>' && s[2] == '>' && s[3] == '=') {
    return OP_RRSHIFT_ASSIGN;
  } else {
    return OP_INVALID;
  }
}

static enum v7_err parse_expression(struct v7 *v7) {
#ifdef V7_DEBUG
  const char *stmt_str = v7->pstate.pc;
#endif
  int op, old_sp = v7->sp;

  v7->cur_obj = cur_scope(v7);
  TRY(parse_logical_or(v7));

  // Parse assignment
  if ((op = is_assign_op(v7->pstate.pc))) {
    TRY(parse_assign(v7, v7->cur_obj, op));
  }

  // Parse ternary operator
  if (*v7->pstate.pc == '?') {
    int old_no_exec = v7->no_exec;
    int condition_true = 1;

    if (!v7->no_exec) {
      CHECK(v7->sp > 0, V7_INTERNAL_ERROR);
      condition_true = v7_is_true(v7_top(v7)[-1]);
      TRY(inc_stack(v7, -1));   // Remove condition result
    }

    TRY(match(v7, '?'));
    v7->no_exec = old_no_exec || !condition_true;
    TRY(parse_expression(v7));
    TRY(match(v7, ':'));
    v7->no_exec = old_no_exec || condition_true;
    TRY(parse_expression(v7));
    v7->no_exec = old_no_exec;
  }

  // Collapse stack, leave only one value on top
  if (!v7->no_exec) {
    struct v7_val *result = v7_top(v7)[-1];
    inc_ref_count(result);
    TRY(inc_stack(v7, old_sp - v7->sp));
    TRY(v7_push(v7, result));
    assert(result->ref_count > 1);
    v7_freeval(v7, result);
  }

  return V7_OK;
}

static enum v7_err parse_declaration(struct v7 *v7) {
  int sp = v7_sp(v7);

  do {
    inc_stack(v7, sp - v7_sp(v7));  // Clean up the stack after prev decl
    TRY(parse_identifier(v7));
    if (v7->no_exec) {
      v7_setv(v7, cur_scope(v7), V7_TYPE_STR, V7_TYPE_UNDEF,
              v7->tok, v7->tok_len, 1);
    }
    if (*v7->pstate.pc == '=') {
      if (!v7->no_exec) v7_make_and_push(v7, V7_TYPE_UNDEF);
      TRY(parse_assign(v7, cur_scope(v7), OP_ASSIGN));
    }
  } while (test_and_skip_char(v7, ','));

  return V7_OK;
}

static enum v7_err parse_if_statement(struct v7 *v7, int *has_return) {
  int old_no_exec = v7->no_exec;  // Remember execution flag

  TRY(match(v7, '('));
  TRY(parse_expression(v7));      // Evaluate condition, pushed on stack
  TRY(match(v7, ')'));
  if (!old_no_exec) {
    // If condition is false, do not execute "if" body
    CHECK(v7->sp > 0, V7_INTERNAL_ERROR);
    v7->no_exec = !v7_is_true(v7_top(v7)[-1]);
    TRY(inc_stack(v7, -1));   // Cleanup condition result from the stack
  }
  TRY(parse_compound_statement(v7, has_return));

  if (strncmp(v7->pstate.pc, "else", 4) == 0) {
    v7->pstate.pc += 4;
    skip_whitespaces_and_comments(v7);
    v7->no_exec = old_no_exec || !v7->no_exec;
    TRY(parse_compound_statement(v7, has_return));
  }

  v7->no_exec = old_no_exec;  // Restore old execution flag
  return V7_OK;
}

static enum v7_err parse_for_in_statement(struct v7 *v7, int has_var,
                                          int *has_return) {
  const char *tok = v7->tok, *stmt;
  int tok_len = v7->tok_len, line_stmt;

  TRY(parse_expression(v7));
  TRY(match(v7, ')'));
  stmt = v7->pstate.pc;
  line_stmt = v7->pstate.line_no;

  // Execute loop body
  if (v7->no_exec) {
    TRY(parse_compound_statement(v7, has_return));
  } else {
    int old_sp = v7->sp;
    struct v7_val *obj = v7_top(v7)[-1];
    struct v7_val *scope = has_var ? cur_scope(v7) : &v7->root_scope;
    struct v7_prop *prop;

    CHECK(obj->type == V7_TYPE_OBJ, V7_TYPE_ERROR);
    for (prop = obj->props; prop != NULL; prop = prop->next) {
      TRY(v7_setv(v7, scope, V7_TYPE_STR, V7_TYPE_OBJ,
                  tok, tok_len, 1, prop->key));
      v7->pstate.pc = stmt;
      v7->pstate.line_no = line_stmt;
      TRY(parse_compound_statement(v7, has_return));  // Loop body
      TRY(inc_stack(v7, old_sp - v7->sp));  // Clean up stack
    }
  }

  return V7_OK;
}

static enum v7_err parse_for_statement(struct v7 *v7, int *has_return) {
  int line_expr1, line_expr2, line_expr3, line_stmt, line_end,
    is_true, old_no_exec = v7->no_exec, has_var = 0;
  const char *expr1, *expr2, *expr3, *stmt, *end;

  TRY(match(v7, '('));
  expr1 = v7->pstate.pc;
  line_expr1 = v7->pstate.line_no;

  // See if this is an enumeration loop
  if (lookahead(v7, "var", 3)) {
    has_var = 1;
  }
  if (parse_identifier(v7) == V7_OK && lookahead(v7, "in", 2)) {
    return parse_for_in_statement(v7, has_var, has_return);
  } else {
    v7->pstate.pc = expr1;
    v7->pstate.line_no = line_expr1;
  }

  if (lookahead(v7, "var", 3)) {
    parse_declaration(v7);
  } else {
    TRY(parse_expression(v7));    // expr1
  }
  TRY(match(v7, ';'));

  // Pass through the loop, don't execute it, just remember locations
  v7->no_exec = 1;
  expr2 = v7->pstate.pc;
  line_expr2 = v7->pstate.line_no;
  TRY(parse_expression(v7));    // expr2 (condition)
  TRY(match(v7, ';'));

  expr3 = v7->pstate.pc;
  line_expr3 = v7->pstate.line_no;
  TRY(parse_expression(v7));    // expr3  (post-iteration)
  TRY(match(v7, ')'));

  stmt = v7->pstate.pc;
  line_stmt = v7->pstate.line_no;
  TRY(parse_compound_statement(v7, has_return));
  end = v7->pstate.pc;
  line_end = v7->pstate.line_no;

  v7->no_exec = old_no_exec;

  // Execute loop
  if (!v7->no_exec) {
    int old_sp = v7->sp;
    for (;;) {
      v7->pstate.pc = expr2;
      v7->pstate.line_no = line_expr2;
      TRY(parse_expression(v7));    // Evaluate condition
      is_true = !v7_is_true(v7_top(v7)[-1]);
      TRY(inc_stack(v7, -1));
      if (is_true) break;

      v7->pstate.pc = stmt;
      v7->pstate.line_no = line_stmt;
      TRY(parse_compound_statement(v7, has_return));  // Loop body

      v7->pstate.pc = expr3;
      v7->pstate.line_no = line_expr3;
      TRY(parse_expression(v7));    // expr3  (post-iteration)

      TRY(inc_stack(v7, old_sp - v7->sp));  // Clean up stack
    }
  }

  // Jump to the code after the loop
  v7->pstate.line_no = line_end;
  v7->pstate.pc = end;

  return V7_OK;
}

static enum v7_err parse_return_statement(struct v7 *v7, int *has_return) {
  if (!v7->no_exec) {
    *has_return = 1;
  }
  if (*v7->pstate.pc != ';' && *v7->pstate.pc != '}') {
    TRY(parse_expression(v7));
  }
  return V7_OK;
}

static enum v7_err parse_try_statement(struct v7 *v7, int *has_return) {
  enum v7_err err_code;
  const char *old_pc = v7->pstate.pc;
  int old_no_exec = v7->no_exec, old_line_no = v7->pstate.line_no;

  CHECK(v7->pstate.pc[0] == '{', V7_SYNTAX_ERROR);
  err_code = parse_compound_statement(v7, has_return);

  if (old_no_exec && err_code != V7_OK) {
    return err_code;
  }

  // If exception has happened, skip the block
  if (err_code != V7_OK) {
    v7->pstate.pc = old_pc;
    v7->pstate.line_no = old_line_no;
    v7->no_exec = 1;
    TRY(parse_compound_statement(v7, has_return));
  }

  // Process catch/finally blocks
  TRY(parse_identifier(v7));

  if (test_token(v7, "catch", 5)) {
    TRY(match(v7, '('));
    TRY(parse_identifier(v7));
    TRY(match(v7, ')'));

    // Insert error variable into the namespace
    if (err_code != V7_OK) {
      TRY(v7_make_and_push(v7, V7_TYPE_OBJ));
      v7_set_class(v7_top_val(v7), V7_CLASS_ERROR);
      v7_setv(v7, cur_scope(v7), V7_TYPE_STR, V7_TYPE_OBJ,
              v7->tok, v7->tok_len, 1, v7_top_val(v7));
    }

    v7->no_exec = old_no_exec || err_code == V7_OK;
    TRY(parse_compound_statement(v7, has_return));
    v7->no_exec = old_no_exec;

    if (lookahead(v7, "finally", 7)) {
      TRY(parse_compound_statement(v7, has_return));
    }
  } else if (test_token(v7, "finally", 7)) {
    v7->no_exec = old_no_exec;
    TRY(parse_compound_statement(v7, has_return));
  } else {
    v7->no_exec = old_no_exec;
    return V7_SYNTAX_ERROR;
  }
  return V7_OK;
}

static enum v7_err parse_statement(struct v7 *v7, int *has_return) {
  if (lookahead(v7, "var", 3)) {
    TRY(parse_declaration(v7));
  } else if (lookahead(v7, "return", 6)) {
    TRY(parse_return_statement(v7, has_return));
  } else if (lookahead(v7, "if", 2)) {
    TRY(parse_if_statement(v7, has_return));
  } else if (lookahead(v7, "for", 3)) {
    TRY(parse_for_statement(v7, has_return));
  } else if (lookahead(v7, "try", 3)) {
    TRY(parse_try_statement(v7, has_return));
  } else {
    TRY(parse_expression(v7));
  }

  // Skip optional colons and semicolons
  while (*v7->pstate.pc == ',') match(v7, *v7->pstate.pc);
  while (*v7->pstate.pc == ';') match(v7, *v7->pstate.pc);
  return V7_OK;
}
#ifdef V7_EXE
int main(int argc, char *argv[]) {
  struct v7 *v7 = v7_create();
  int i, error_code;

  // Execute inline code
  for (i = 1; i < argc && argv[i][0] == '-'; i++) {
    if (strcmp(argv[i], "-e") == 0 && i + 1 < argc) {
      if ((error_code = v7_exec(v7, argv[i + 1])) != V7_OK) {
        fprintf(stderr, "Error executing [%s]: %s\n", argv[i + 1],
                v7_strerror(error_code));
      }
      i++;
    }
  }

  // Execute files
  for (; i < argc; i++) {
    if ((error_code = v7_exec_file(v7, argv[i])) != V7_OK) {
      fprintf(stderr, "%s line %d: %s\n", argv[i], v7->pstate.line_no,
              v7_strerror(error_code));
    }
  }

  v7_destroy(&v7);
  return EXIT_SUCCESS;
}
#endif<|MERGE_RESOLUTION|>--- conflicted
+++ resolved
@@ -1252,7 +1252,6 @@
   SET_METHOD(s_prototypes[V7_CLASS_OBJECT], "keys", Obj_keys);
   SET_RO_PROP_V(s_global, "Object", s_constructors[V7_CLASS_OBJECT]);
 }
-<<<<<<< HEAD
 
 struct slre_cap {
   const char *ptr;
@@ -1684,15 +1683,10 @@
   return foo(regexp, strlen(regexp), s, s_len, &info);
 }
 
-static void Regex_ctor(struct v7_c_func_arg *cfa) {
-  struct v7_val *obj = common_ctor(cfa);
-  v7_set_class(obj, V7_CLASS_REGEXP);
-=======
 static enum v7_err Regex_ctor(struct v7_c_func_arg *cfa) {
   struct v7_val *obj = cfa->called_as_constructor ? cfa->this_obj : cfa->result;
   v7_set_class(obj, V7_CLASS_OBJECT);
   return V7_OK;
->>>>>>> 691a7b25
 }
 
 static void init_regex(void) {
