--- conflicted
+++ resolved
@@ -182,56 +182,11 @@
 #define SLRE_TOO_MANY_BRANCHES      -8
 #define SLRE_TOO_MANY_BRACKETS      -9
 
-<<<<<<< HEAD
 
 #endif // V7_INTERNAL_H_INCLUDED
 
 V7_PRIVATE struct v7_val s_constructors[V7_NUM_CLASSES];
 V7_PRIVATE struct v7_val s_prototypes[V7_NUM_CLASSES];
-=======
-#ifdef __cplusplus
-}
-#endif
-
-#endif  /* SLRE_HEADER_DEFINED */
-/*
- * Copyright (c) 2004-2013 Sergey Lyubka <valenok@gmail.com>
- * Copyright (c) 2013 Cesanta Software Limited
- * All rights reserved
- *
- * This library is dual-licensed: you can redistribute it and/or modify
- * it under the terms of the GNU General Public License version 2 as
- * published by the Free Software Foundation. For the terms of this
- * license, see <http://www.gnu.org/licenses/>.
- *
- * You are free to use this library under the terms of the GNU General
- * Public License, but WITHOUT ANY WARRANTY; without even the implied
- * warranty of MERCHANTABILITY or FITNESS FOR A PARTICULAR PURPOSE.
- * See the GNU General Public License for more details.
- *
- * Alternatively, you can license this library under a commercial
- * license, as set out in <http://cesanta.com/products.html>.
- */
-
-#include <stdio.h>
-#include <ctype.h>
-#include <string.h>
-
-
-#define MAX_BRANCHES 100
-#define MAX_BRACKETS 100
-#define FAIL_IF(condition, error_code) if (condition) return (error_code)
-
-#ifndef ARRAY_SIZE
-#define ARRAY_SIZE(ar) (sizeof(ar) / sizeof((ar)[0]))
-#endif
-
-#ifdef SLRE_DEBUG
-#define DBG(x) printf x
-#else
-#define DBG(x)
-#endif
->>>>>>> fe5a3829
 
 V7_PRIVATE struct v7_val s_global = MKOBJ(&s_prototypes[V7_CLASS_OBJECT]);
 V7_PRIVATE struct v7_val s_math = MKOBJ(&s_prototypes[V7_CLASS_OBJECT]);
@@ -485,60 +440,11 @@
   return str_to_val((char *) buf, strlen(buf));
 }
 
-<<<<<<< HEAD
 V7_PRIVATE int cmp(const struct v7_val *a, const struct v7_val *b) {
   int res;
   double an, bn;
   const struct v7_string *as, *bs;
   struct v7_val ta = MKOBJ(0), tb = MKOBJ(0);
-=======
-    if (re[i] == '|') {
-      FAIL_IF(info->num_branches >= (int) ARRAY_SIZE(info->branches),
-              SLRE_TOO_MANY_BRANCHES);
-      info->branches[info->num_branches].bracket_index =
-        info->brackets[info->num_brackets - 1].len == -1 ?
-        info->num_brackets - 1 : depth;
-      info->branches[info->num_branches].schlong = &re[i];
-      info->num_branches++;
-    } else if (re[i] == '\\') {
-      FAIL_IF(i >= re_len - 1, SLRE_INVALID_METACHARACTER);
-      if (re[i + 1] == 'x') {
-        /* Hex digit specification must follow */
-        FAIL_IF(re[i + 1] == 'x' && i >= re_len - 3,
-                SLRE_INVALID_METACHARACTER);
-        FAIL_IF(re[i + 1] ==  'x' && !(isxdigit(re[i + 2]) &&
-                isxdigit(re[i + 3])), SLRE_INVALID_METACHARACTER);
-      } else {
-        FAIL_IF(!is_metacharacter((unsigned char *) re + i + 1),
-                SLRE_INVALID_METACHARACTER);
-      }
-    } else if (re[i] == '(') {
-      FAIL_IF(info->num_brackets >= (int) ARRAY_SIZE(info->brackets),
-              SLRE_TOO_MANY_BRACKETS);
-      depth++;  /* Order is important here. Depth increments first. */
-      info->brackets[info->num_brackets].ptr = re + i + 1;
-      info->brackets[info->num_brackets].len = -1;
-      info->num_brackets++;
-      FAIL_IF(info->num_caps > 0 && info->num_brackets - 1 > info->num_caps,
-              SLRE_CAPS_ARRAY_TOO_SMALL);
-    } else if (re[i] == ')') {
-      int ind = info->brackets[info->num_brackets - 1].len == -1 ?
-        info->num_brackets - 1 : depth;
-      info->brackets[ind].len = &re[i] - info->brackets[ind].ptr;
-      DBG(("SETTING BRACKET %d [%.*s]\n",
-           ind, info->brackets[ind].len, info->brackets[ind].ptr));
-      depth--;
-      FAIL_IF(depth < 0, SLRE_UNBALANCED_BRACKETS);
-      FAIL_IF(i > 0 && re[i - 1] == '(', SLRE_NO_MATCH);
-    }
-  }
-
-  FAIL_IF(depth != 0, SLRE_UNBALANCED_BRACKETS);
-  setup_branch_points(info);
-
-  return baz(s, s_len, info);
-}
->>>>>>> fe5a3829
 
   if (a == NULL || b == NULL) return 1;
   if ((a->type == V7_TYPE_UNDEF || a->type == V7_TYPE_NULL) &&
@@ -550,29 +456,16 @@
     a = &ta; b = &tb;
   }
 
-<<<<<<< HEAD
   if (is_string(a) && is_string(b)) {
     v7_init_str(&ta, a->v.str.buf, a->v.str.len, 0);
     v7_init_str(&tb, b->v.str.buf, b->v.str.len, 0);
     a = &ta; b = &tb;
   }
-=======
-  DBG(("========================> [%s] [%.*s]\n", regexp, s_len, s));
-  return foo(regexp, strlen(regexp), s, s_len, &info);
-}
->>>>>>> fe5a3829
 
   if (a->type != b->type) return 1;
 
-<<<<<<< HEAD
   an = a->v.num, bn = b->v.num;
   as = &a->v.str, bs = &b->v.str;
-=======
-V7_PRIVATE struct v7_val s_global = MKOBJ(&s_prototypes[V7_CLASS_OBJECT]);
-V7_PRIVATE struct v7_val s_math = MKOBJ(&s_prototypes[V7_CLASS_OBJECT]);
-V7_PRIVATE struct v7_val s_json = MKOBJ(&s_prototypes[V7_CLASS_OBJECT]);
-V7_PRIVATE struct v7_val s_file = MKOBJ(&s_prototypes[V7_CLASS_OBJECT]);
->>>>>>> fe5a3829
 
   switch (a->type) {
     case V7_TYPE_NUM:
@@ -1355,7 +1248,29 @@
   if (cfa->num_args == 1 && cfa->args[0]->type == V7_TYPE_STR) {
     char hash[16];
     v7_md5(cfa->args[0], hash);
-    cfa->result->v.str.len = 32;
+    cfa->result->v.str.len = sizeof(hash) * 2;
+    cfa->result->v.str.buf = (char *) calloc(1, cfa->result->v.str.len + 1);
+    bin2str(cfa->result->v.str.buf, (unsigned char *) hash, sizeof(hash));
+  }
+  return V7_OK;
+}
+
+V7_PRIVATE enum v7_err Crypto_sha1(struct v7_c_func_arg *cfa) {
+  v7_init_str(cfa->result, NULL, 0, 0);
+  if (cfa->num_args == 1 && cfa->args[0]->type == V7_TYPE_STR) {
+    cfa->result->v.str.len = 20;
+    cfa->result->v.str.buf = (char *) calloc(1, cfa->result->v.str.len + 1);
+    v7_sha1(cfa->args[0], cfa->result->v.str.buf);
+  }
+  return V7_OK;
+}
+
+V7_PRIVATE enum v7_err Crypto_sha1_hex(struct v7_c_func_arg *cfa) {
+  v7_init_str(cfa->result, NULL, 0, 0);
+  if (cfa->num_args == 1 && cfa->args[0]->type == V7_TYPE_STR) {
+    char hash[20];
+    v7_sha1(cfa->args[0], hash);
+    cfa->result->v.str.len = sizeof(hash) * 2;
     cfa->result->v.str.buf = (char *) calloc(1, cfa->result->v.str.len + 1);
     bin2str(cfa->result->v.str.buf, (unsigned char *) hash, sizeof(hash));
   }
@@ -1365,9 +1280,11 @@
 V7_PRIVATE void init_crypto(void) {
   SET_METHOD(s_crypto, "md5", Crypto_md5);
   SET_METHOD(s_crypto, "md5_hex", Crypto_md5_hex);
+  SET_METHOD(s_crypto, "sha1", Crypto_sha1);
+  SET_METHOD(s_crypto, "sha1_hex", Crypto_sha1_hex);
 
   v7_set_class(&s_crypto, V7_CLASS_OBJECT);
-  s_crypto.ref_count = 1;
+  inc_ref_count(&s_crypto);
 
   SET_RO_PROP_V(s_global, "Crypto", s_crypto);
 }
@@ -1666,7 +1583,6 @@
   return strchr(metacharacters, *s) != NULL;
 }
 
-<<<<<<< HEAD
 V7_PRIVATE int op_len(const char *re) {
   return re[0] == '\\' && re[1] == 'x' ? 4 : re[0] == '\\' ? 2 : 1;
 }
@@ -1677,57 +1593,9 @@
   while (len < re_len && re[len] != ']') {
     len += op_len(re + len);
   }
-=======
-V7_PRIVATE enum v7_err Crypto_md5_hex(struct v7_c_func_arg *cfa) {
-  v7_init_str(cfa->result, NULL, 0, 0);
-  if (cfa->num_args == 1 && cfa->args[0]->type == V7_TYPE_STR) {
-    char hash[16];
-    v7_md5(cfa->args[0], hash);
-    cfa->result->v.str.len = sizeof(hash) * 2;
-    cfa->result->v.str.buf = (char *) calloc(1, cfa->result->v.str.len + 1);
-    bin2str(cfa->result->v.str.buf, (unsigned char *) hash, sizeof(hash));
-  }
-  return V7_OK;
-}
-
-V7_PRIVATE enum v7_err Crypto_sha1(struct v7_c_func_arg *cfa) {
-  v7_init_str(cfa->result, NULL, 0, 0);
-  if (cfa->num_args == 1 && cfa->args[0]->type == V7_TYPE_STR) {
-    cfa->result->v.str.len = 20;
-    cfa->result->v.str.buf = (char *) calloc(1, cfa->result->v.str.len + 1);
-    v7_sha1(cfa->args[0], cfa->result->v.str.buf);
-  }
-  return V7_OK;
-}
-
-V7_PRIVATE enum v7_err Crypto_sha1_hex(struct v7_c_func_arg *cfa) {
-  v7_init_str(cfa->result, NULL, 0, 0);
-  if (cfa->num_args == 1 && cfa->args[0]->type == V7_TYPE_STR) {
-    char hash[20];
-    v7_sha1(cfa->args[0], hash);
-    cfa->result->v.str.len = sizeof(hash) * 2;
-    cfa->result->v.str.buf = (char *) calloc(1, cfa->result->v.str.len + 1);
-    bin2str(cfa->result->v.str.buf, (unsigned char *) hash, sizeof(hash));
-  }
-  return V7_OK;
-}
-
-V7_PRIVATE void init_crypto(void) {
-  SET_METHOD(s_crypto, "md5", Crypto_md5);
-  SET_METHOD(s_crypto, "md5_hex", Crypto_md5_hex);
-  SET_METHOD(s_crypto, "sha1", Crypto_sha1);
-  SET_METHOD(s_crypto, "sha1_hex", Crypto_sha1_hex);
-
-  v7_set_class(&s_crypto, V7_CLASS_OBJECT);
-  inc_ref_count(&s_crypto);
->>>>>>> fe5a3829
 
   return len <= re_len ? len + 1 : -1;
 }
-<<<<<<< HEAD
-=======
-#endif  // V7_DISABLE_CRYPTO
->>>>>>> fe5a3829
 
 V7_PRIVATE int get_op_len(const char *re, int re_len) {
   return re[0] == '[' ? set_len(re + 1, re_len - 1) + 1 : op_len(re);
@@ -1822,42 +1690,22 @@
 
 V7_PRIVATE int doh(const char *s, int s_len, struct regex_info *info, int bi);
 
-<<<<<<< HEAD
 V7_PRIVATE int bar(const char *re, int re_len, const char *s, int s_len,
                struct regex_info *info, int bi) {
   /* i is offset in re, j is offset in s, bi is brackets index */
   int i, j, n, step;
-=======
-V7_PRIVATE void init_boolean(void) {
-  init_standard_constructor(V7_CLASS_BOOLEAN, Boolean_ctor);
-}
->>>>>>> fe5a3829
 
   for (i = j = 0; i < re_len && j <= s_len; i += step) {
 
-<<<<<<< HEAD
     /* Handle quantifiers. Get the length of the chunk. */
     step = re[i] == '(' ? info->brackets[bi + 1].len + 2 :
       get_op_len(re + i, re_len - i);
-=======
-V7_PRIVATE void init_date(void) {
-  init_standard_constructor(V7_CLASS_DATE, Date_ctor);
-  SET_RO_PROP_V(s_global, "Date", s_constructors[V7_CLASS_DATE]);
-}
->>>>>>> fe5a3829
 
     DBG(("%s [%.*s] [%.*s] re_len=%d step=%d i=%d j=%d\n", __func__,
          re_len - i, re + i, s_len - j, s + j, re_len, step, i, j));
 
-<<<<<<< HEAD
     FAIL_IF(is_quantifier(&re[i]), SLRE_UNEXPECTED_QUANTIFIER);
     FAIL_IF(step <= 0, SLRE_INVALID_CHARACTER_SET);
-=======
-V7_PRIVATE void init_error(void) {
-  init_standard_constructor(V7_CLASS_ERROR, Error_ctor);
-  SET_RO_PROP_V(s_global, "Error", s_constructors[V7_CLASS_ERROR]);
-}
->>>>>>> fe5a3829
 
     if (i + step < re_len && is_quantifier(re + i + step)) {
       DBG(("QUANTIFIER: [%.*s]%c [%.*s]\n", step, re + i,
@@ -1935,7 +1783,6 @@
         }
       }
 
-<<<<<<< HEAD
       DBG(("CAPTURED [%.*s] [%.*s]:%d\n", step, re + i, s_len - j, s + j, n));
       FAIL_IF(n < 0, n);
       if (info->caps != NULL) {
@@ -1954,12 +1801,6 @@
       j += n;
     }
   }
-=======
-V7_PRIVATE void init_function(void) {
-  init_standard_constructor(V7_CLASS_FUNCTION, Function_ctor);
-  SET_RO_PROP_V(s_global, "Function", s_constructors[V7_CLASS_FUNCTION]);
-}
->>>>>>> fe5a3829
 
   return j;
 }
