--- conflicted
+++ resolved
@@ -181,18 +181,14 @@
   struct v7_prop *free_props; // List of free (deallocated) props
 };
 
-<<<<<<< HEAD
-#define MAX_STRING_LITERAL_LENGTH 2000
-=======
->>>>>>> 18a423cf
 #ifndef ARRAY_SIZE
 #define ARRAY_SIZE(array) (sizeof(array) / sizeof(array[0]))
 #endif
 #define CHECK(cond, code) do { \
   if (!(cond)) { \
-    snprintf(v7->error_message, sizeof(v7->error_message), \
+    /* snprintf(v7->error_message, sizeof(v7->error_message), \
       "%s line %d: %s", v7->pstate.file_name, v7->pstate.line_no, \
-      v7_strerror(code)); \
+      v7_strerror(code)); */ \
     return (code); \
   } } while (0)
 #define TRY(call) do {enum v7_err _e = call; CHECK(_e == V7_OK, _e); } while (0)
@@ -849,12 +845,14 @@
   return V7_OK;
 }
 
-V7_PRIVATE enum v7_err do_exec(struct v7 *v7, const char *source_code, int sp) {
+V7_PRIVATE enum v7_err do_exec(struct v7 *v7, const char *file_name,
+  const char *source_code, int sp) {
   int has_ret = 0;
   struct v7_pstate old_pstate = v7->pstate;
   enum v7_err err = V7_OK;
 
   v7->pstate.source_code = v7->pstate.pc = source_code;
+  v7->pstate.file_name = file_name;
   v7->pstate.line_no = 1;
   skip_whitespaces_and_comments(v7);
 
@@ -1291,34 +1289,11 @@
   return V7_OK;
 }
 
-<<<<<<< HEAD
 V7_PRIVATE enum v7_err Crypto_sha1(struct v7_c_func_arg *cfa) {
   if (cfa->num_args == 1 && cfa->args[0]->type == V7_TYPE_STR) {
     char buf[20];
     v7_sha1(cfa->args[0], buf);
     v7_push_string(cfa->v7, buf, sizeof(buf), 1);
-=======
-V7_PRIVATE enum v7_err do_exec(struct v7 *v7, const char *file_name,
-  const char *source_code, int sp) {
-  int has_ret = 0;
-  struct v7_pstate old_pstate = v7->pstate;
-  enum v7_err err = V7_OK;
-
-  v7->pstate.source_code = v7->pstate.pc = source_code;
-  v7->pstate.file_name = file_name;
-  v7->pstate.line_no = 1;
-  skip_whitespaces_and_comments(v7);
-
-  // Prior calls to v7_exec() may have left current_scope modified, reset now
-  // TODO(lsm): free scope chain
-  v7->this_obj = &v7->root_scope;
-
-  while ((err == V7_OK) && (*v7->pstate.pc != '\0')) {
-    // Reset stack on each statement
-    if ((err = inc_stack(v7, sp - v7->sp)) == V7_OK) {
-      err = parse_statement(v7, &has_ret);
-    }
->>>>>>> 18a423cf
   }
   return V7_OK;
 }
@@ -2452,6 +2427,7 @@
   struct v7_val *v1 = cfa->args[0], *v2 = cfa->args[1], *result = NULL;
   FILE *fp;
 
+  result->type = V7_TYPE_NULL;
   if (cfa->num_args == 2 && is_string(v1) && is_string(v2) &&
       (fp = fopen(v1->v.str.buf, v2->v.str.buf)) != NULL) {
     result = v7_push_new_object(cfa->v7);
