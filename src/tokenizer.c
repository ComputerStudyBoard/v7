--- conflicted
+++ resolved
@@ -109,16 +109,8 @@
   *p = &s[len];
 }
 
-<<<<<<< HEAD
-V7_PRIVATE enum v7_tok next_tok(const char *s, struct v7_vec *vec,double *n) {
-
-  skip_to_next_tok(&s);
-  vec->p = s;
-  vec->len = 1;
-=======
 V7_PRIVATE enum v7_tok get_tok(const char **s, double *n) {
   const char *p = *s;
->>>>>>> f228c2eb
 
   switch (*p) {
     // Letters
@@ -213,17 +205,11 @@
   double num;
   const char *p = src;
 
-<<<<<<< HEAD
-  while ((tok = next_tok(src, &vec, &num)) != TOK_END_OF_INPUT) {
-    printf("%d [%.*s]\n", tok, vec.len, vec.p);
-    src = vec.p + vec.len;
-=======
   skip_to_next_tok(&src);
   while ((tok = get_tok(&src, &num)) != TOK_END_OF_INPUT) {
     printf("%d [%.*s]\n", tok, (int) (src - p), p);
     p = src;
     skip_to_next_tok(&src);
->>>>>>> f228c2eb
   }
   printf("%d [%.*s]\n", tok, (int) (src - p), p);
 
