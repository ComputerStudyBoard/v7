#include "internal.h"

V7_PRIVATE void obj_sanity_check(const struct v7_val *obj) {
  assert(obj != NULL);
  assert(obj->ref_count >= 0);
  assert(!obj->fl.val_dealloc);
}

V7_PRIVATE int instanceof(const struct v7_val *obj, const struct v7_val *ctor) {
  obj_sanity_check(obj);
  if (obj->type == V7_TYPE_OBJ && ctor != NULL) {
    while (obj != NULL) {
      if (obj->ctor == ctor) return 1;
      if (obj->proto == obj) break;  // Break on circular reference
      obj = obj->proto;
    }
  }
  return 0;
}

V7_PRIVATE int v7_is_class(const struct v7_val *obj, enum v7_class cls) {
  return instanceof(obj, &s_constructors[cls]);
}

V7_PRIVATE int is_string(const struct v7_val *v) {
  obj_sanity_check(v);
  return v->type == V7_TYPE_STR || v7_is_class(v, V7_CLASS_STRING);
}

V7_PRIVATE int is_num(const struct v7_val *v) {
  obj_sanity_check(v);
  return v->type == V7_TYPE_NUM || v7_is_class(v, V7_CLASS_NUMBER);
}

V7_PRIVATE int is_bool(const struct v7_val *v) {
  obj_sanity_check(v);
  return v->type == V7_TYPE_BOOL || v7_is_class(v, V7_CLASS_BOOLEAN);
}

V7_PRIVATE void inc_ref_count(struct v7_val *v) {
  obj_sanity_check(v);
  v->ref_count++;
}

V7_PRIVATE char *v7_strdup(const char *ptr, unsigned long len) {
  char *p = (char *) malloc(len + 1);
  if (p == NULL) return NULL;
  memcpy(p, ptr, len);
  p[len] = '\0';
  return p;
}

V7_PRIVATE void v7_init_str(struct v7_val *v, const char *p,
  unsigned long len, int own) {
  v->type = V7_TYPE_STR;
  v->proto = &s_prototypes[V7_CLASS_STRING];
  v->v.str.buf = (char *) p;
  v->v.str.len = len;
  v->fl.str_alloc = 0;
  if (own) {
    if (len < sizeof(v->v.str.loc) - 1) {
      v->v.str.buf = v->v.str.loc;
      memcpy(v->v.str.loc, p, len);
      v->v.str.loc[len] = '\0';
    } else {
      v->v.str.buf = v7_strdup(p, len);
      v->fl.str_alloc = 1;
    }
  }
}

V7_PRIVATE void v7_init_num(struct v7_val *v, double num) {
  v->type = V7_TYPE_NUM;
  v->proto = &s_prototypes[V7_CLASS_NUMBER];
  v->v.num = num;
}

V7_PRIVATE void v7_init_bool(struct v7_val *v, int is_true) {
  v->type = V7_TYPE_BOOL;
  v->proto = &s_prototypes[V7_CLASS_BOOLEAN];
  v->v.num = is_true ? 1.0 : 0.0;
}

V7_PRIVATE void v7_init_func(struct v7_val *v, v7_func_t func) {
  v7_set_class(v, V7_CLASS_FUNCTION);
  v->v.c_func = func;
}

V7_PRIVATE void v7_set_class(struct v7_val *v, enum v7_class cls) {
  v->type = V7_TYPE_OBJ;
  v->cls = cls;
  v->proto = &s_prototypes[cls];
  v->ctor = &s_constructors[cls];
}

V7_PRIVATE void free_prop(struct v7 *v7, struct v7_prop *p) {
  if (p->key != NULL) v7_freeval(v7, p->key);
  v7_freeval(v7, p->val);
  p->val = p->key = NULL;
  if (p->flags & V7_PROP_ALLOCATED) {
#ifdef V7_CACHE_OBJS
    p->next = v7->free_props;
    v7->free_props = p;
#else
    free(p);
#endif
  }
  p->flags = 0;
}

V7_PRIVATE void init_standard_constructor(enum v7_class cls, v7_func_t ctor) {
  s_prototypes[cls].type = s_constructors[cls].type = V7_TYPE_OBJ;
  s_prototypes[cls].ref_count = s_constructors[cls].ref_count = 1;
  s_prototypes[cls].proto = &s_prototypes[V7_CLASS_OBJECT];
  s_prototypes[cls].ctor = &s_constructors[cls];
  s_constructors[cls].proto = &s_prototypes[V7_CLASS_OBJECT];
  s_constructors[cls].ctor = &s_constructors[V7_CLASS_FUNCTION];
  s_constructors[cls].v.c_func = ctor;
}

V7_PRIVATE void v7_freeval(struct v7 *v7, struct v7_val *v) {
  assert(v->ref_count > 0);
  if (--v->ref_count > 0) return;

  if (v->type == V7_TYPE_OBJ) {
    struct v7_prop *p, *tmp;
    for (p = v->props; p != NULL; p = tmp) {
      tmp = p->next;
      free_prop(v7, p);
    }
    v->props = NULL;
  }

  if (v7_is_class(v, V7_CLASS_ARRAY)) {
    struct v7_prop *p, *tmp;
    for (p = v->v.array; p != NULL; p = tmp) {
      tmp = p->next;
      free_prop(v7, p);
    }
    v->v.array = NULL;
  } else if (v->type == V7_TYPE_STR || v7_is_class(v, V7_CLASS_STRING) || v7_is_class(v, V7_CLASS_REGEXP)) {
    if(v->v.str.prog){
      if(v->v.str.prog->start) reg_free(v->v.str.prog->start);
      reg_free(v->v.str.prog);
    }
    if(v->v.str.buf && v->fl.str_alloc) free(v->v.str.buf);
  } else if (v7_is_class(v, V7_CLASS_FUNCTION)) {
    if (v->fl.str_alloc && v->fl.js_func) {
      free(v->v.func.source_code);
      v7_freeval(v7, v->v.func.var_obj);
    }
  } else if (v7_is_class(v, V7_TYPE_NULL)) {
    if (v->fl.prop_func && v->v.this_obj) v7_freeval(v7, v->v.this_obj);
  }

  if (v->fl.val_alloc) {
    v->fl.val_alloc = 0;
    v->fl.val_dealloc = 1;
    memset(v, 0, sizeof(*v));
#ifdef V7_CACHE_OBJS
    v->next = v7->free_values;
    v7->free_values = v;
#else
    free(v);
#endif
  }
}

V7_PRIVATE enum v7_err inc_stack(struct v7 *v7, int incr) {
  int i;

  CHECK(v7->sp + incr < (int) ARRAY_SIZE(v7->stack), V7_STACK_OVERFLOW);
  CHECK(v7->sp + incr >= 0, V7_STACK_UNDERFLOW);

  // Free values pushed on stack (like string literals and functions)
  for (i = 0; incr < 0 && i < -incr && i < v7->sp; i++) {
    v7_freeval(v7, v7->stack[v7->sp - (i + 1)]);
    v7->stack[v7->sp - (i + 1)] = NULL;
  }

  v7->sp += incr;
  return V7_OK;
}

V7_PRIVATE void free_values(struct v7 *v7) {
  struct v7_val *v;
  while (v7->free_values != NULL) {
    v = v7->free_values->next;
    free(v7->free_values);
    v7->free_values = v;
  }
}

V7_PRIVATE void free_props(struct v7 *v7) {
  struct v7_prop *p;
  while (v7->free_props != NULL) {
    p = v7->free_props->next;
    free(v7->free_props);
    v7->free_props = p;
  }
}

V7_PRIVATE struct v7_val *make_value(struct v7 *v7, enum v7_type type) {
  struct v7_val *v = NULL;

  if ((v = v7->free_values) != NULL) {
    v7->free_values = v->next;
  } else {
    v = (struct v7_val *) calloc(1, sizeof(*v));
  }

  if (v != NULL) {
    assert(v->ref_count == 0);
    v->flags = 0;
    v->fl.val_alloc = 1; /* V7_VAL_ALLOCATED */
    v->type = type;
    switch (type) {
      case V7_TYPE_NUM: v->proto = &s_prototypes[V7_CLASS_NUMBER]; break;
      case V7_TYPE_STR: v->proto = &s_prototypes[V7_CLASS_STRING]; break;
      case V7_TYPE_BOOL: v->proto = &s_prototypes[V7_CLASS_BOOLEAN]; break;
      default: break;
    }
  }
  return v;
}

V7_PRIVATE struct v7_prop *mkprop(struct v7 *v7) {
  struct v7_prop *m;
  if ((m = v7->free_props) != NULL) {
    v7->free_props = m->next;
  } else {
    m = (struct v7_prop *) calloc(1, sizeof(*m));
  }
  if (m != NULL) m->flags = V7_PROP_ALLOCATED;
  return m;
}

V7_PRIVATE struct v7_val str_to_val(const char *buf, size_t len) {
  struct v7_val v;
  memset(&v, 0, sizeof(v));
  v.type = V7_TYPE_STR;
  v.v.str.buf = (char *) buf;
  v.v.str.len = len;
  return v;
}

V7_PRIVATE struct v7_val v7_str_to_val(const char *buf) {
  return str_to_val((char *) buf, strlen(buf));
}

V7_PRIVATE int cmp(const struct v7_val *a, const struct v7_val *b) {
  int res;
  double an, bn;
  const struct v7_string *as, *bs;
  struct v7_val ta = MKOBJ(0), tb = MKOBJ(0);

  if (a == NULL || b == NULL) return 1;
  if ((a->type == V7_TYPE_UNDEF || a->type == V7_TYPE_NULL) &&
      (b->type == V7_TYPE_UNDEF || b->type == V7_TYPE_NULL)) return 0;

  if (is_num(a) && is_num(b)) {
    v7_init_num(&ta, a->v.num);
    v7_init_num(&tb, b->v.num);
    a = &ta; b = &tb;
  }

  if (is_string(a) && is_string(b)) {
    v7_init_str(&ta, a->v.str.buf, a->v.str.len, 0);
    v7_init_str(&tb, b->v.str.buf, b->v.str.len, 0);
    a = &ta; b = &tb;
  }

  if (a->type != b->type) return 1;

  an = a->v.num, bn = b->v.num;
  as = &a->v.str, bs = &b->v.str;

  switch (a->type) {
    case V7_TYPE_NUM:
      return (isinf(an) && isinf(bn)) ||
      (isnan(an) && isnan(bn)) ? 0 : an - bn;
    case V7_TYPE_BOOL:
      return an != bn;
    case V7_TYPE_STR:
      res = memcmp(as->buf, bs->buf, as->len < bs->len ? as->len : bs->len);
      return res != 0 ? res : (int) as->len - (int) bs->len;
      return as->len != bs->len || memcmp(as->buf, bs->buf, as->len) != 0;
    default:
      return (int) (a - b);
  }
}

V7_PRIVATE struct v7_prop *v7_get2(struct v7_val *obj, const struct v7_val *key,
                              int own_prop) {
  struct v7_prop *m;
  struct v7_val *o = obj;
  int proto = 0;
  for (; obj != NULL; obj = obj->proto, proto=1) {
    if (v7_is_class(obj, V7_CLASS_ARRAY) && key->type == V7_TYPE_NUM) {
      int i = (int) key->v.num;
      for (m = obj->v.array; m != NULL; m = m->next) {
        if (i-- == 0) return m;
      }
    } else if (obj->type == V7_TYPE_OBJ) {
      for (m = obj->props; m != NULL; m = m->next) {
        if(cmp(m->key, key) == 0){
          if(m->val->fl.prop_func){
            inc_ref_count(o);
            m->val->v.this_obj = o;
            return m;
          }
          if(!own_prop || !proto) return m;
        }
      }
    }
    if (obj->proto == obj) break;
  }
  return NULL;
}

V7_PRIVATE struct v7_val *get2(struct v7_val *obj, const struct v7_val *key) {
  struct v7_prop *m = v7_get2(obj, key, 0);
  return (m == NULL) ? NULL : m->val;
}

V7_PRIVATE enum v7_err vinsert(struct v7 *v7, struct v7_prop **h,
                           struct v7_val *key, struct v7_val *val) {
  struct v7_prop *m = mkprop(v7);
  CHECK(m != NULL, V7_OUT_OF_MEMORY);

  inc_ref_count(key);
  inc_ref_count(val);
  m->key = key;
  m->val = val;
  m->next = *h;
  *h = m;

  return V7_OK;
}

V7_PRIVATE struct v7_val *find(struct v7 *v7, const struct v7_val *key) {
  struct v7_val *v, *f;

  if (!EXECUTING(v7->flags)) return NULL;

  for (f = v7->ctx; f != NULL; f = f->next) {
    if ((v = get2(f, key)) != NULL) return v;
  }

  if (v7->cf && (v = get2(v7->cf->v.func.var_obj, key)) != NULL) return v;

  return NULL;
}

V7_PRIVATE enum v7_err v7_set2(struct v7 *v7, struct v7_val *obj,
                              struct v7_val *k, struct v7_val *v) {
  struct v7_prop *m = NULL;

  CHECK(obj != NULL && k != NULL && v != NULL, V7_INTERNAL_ERROR);
  CHECK(obj->type == V7_TYPE_OBJ, V7_TYPE_ERROR);

  // Find attribute inside object
  if ((m = v7_get2(obj, k, 1)) != NULL) {
    inc_ref_count(v);
<<<<<<< HEAD
    if(m->val->flags & V7_PROP_FUNC){
=======
    if(m->val->fl.prop_func){
>>>>>>> 43d1c7ff
      m->val->v.prop_func(m->val->v.this_obj, v, NULL);
    }else{
      v7_freeval(v7, m->val);
      m->val = v;
    }
  } else {
    TRY(vinsert(v7, &obj->props, k, v));
  }

  return V7_OK;
}

V7_PRIVATE struct v7_val *v7_mkvv(struct v7 *v7, enum v7_type t, va_list *ap) {
  struct v7_val *v = make_value(v7, t);

  // TODO: check for make_value() failure
  switch (t) {
      //case V7_C_FUNC: v->v.c_func = va_arg(*ap, v7_func_t); break;
    case V7_TYPE_NUM:
      v->v.num = va_arg(*ap, double);
      break;
    case V7_TYPE_STR: {
      char *buf = va_arg(*ap, char *);
      unsigned long len = va_arg(*ap, unsigned long);
      int own = va_arg(*ap, int);
      v7_init_str(v, buf, len, own);
    }
      break;
    default:
      break;
  }

  return v;
}

V7_PRIVATE struct v7_val *v7_mkv(struct v7 *v7, enum v7_type t, ...) {
  struct v7_val *v = NULL;
  va_list ap;

  va_start(ap, t);
  v = v7_mkvv(v7, t, &ap);
  va_end(ap);

  return v;
}

V7_PRIVATE enum v7_err v7_setv(struct v7 *v7, struct v7_val *obj,
                          enum v7_type key_type, enum v7_type val_type, ...) {
  struct v7_val *k = NULL, *v = NULL;
  va_list ap;

  va_start(ap, val_type);
  k = key_type == V7_TYPE_OBJ ?
  va_arg(ap, struct v7_val *) : v7_mkvv(v7, key_type, &ap);
  v = val_type == V7_TYPE_OBJ ?
  va_arg(ap, struct v7_val *) : v7_mkvv(v7, val_type, &ap);
  va_end(ap);

  // TODO: do not leak here
  CHECK(k != NULL && v != NULL, V7_OUT_OF_MEMORY);

  inc_ref_count(k);
  TRY(v7_set2(v7, obj, k, v));
  v7_freeval(v7, k);

  return V7_OK;
}

V7_PRIVATE enum v7_err push_number(struct v7 *v7, double num) {
  TRY(v7_make_and_push(v7, V7_TYPE_NUM));
  v7_init_num(v7_top_val(v7), num);
  return V7_OK;
}

V7_PRIVATE enum v7_err push_bool(struct v7 *v7, int is_true) {
  TRY(v7_make_and_push(v7, V7_TYPE_BOOL));
  v7_init_bool(v7_top_val(v7), is_true);
  return V7_OK;
}

V7_PRIVATE enum v7_err push_string(struct v7 *v7, const char *str,
                                   unsigned long n, int own) {
  TRY(v7_make_and_push(v7, V7_TYPE_STR));
  v7_init_str(v7_top_val(v7), str, n, own);
  return V7_OK;
}

V7_PRIVATE enum v7_err push_func(struct v7 *v7, v7_func_t func) {
  TRY(v7_make_and_push(v7, V7_TYPE_OBJ));
  v7_init_func(v7_top_val(v7), func);
  return V7_OK;
}

V7_PRIVATE enum v7_err push_new_object(struct v7 *v7) {
  TRY(v7_make_and_push(v7, V7_TYPE_OBJ));
  v7_set_class(v7_top_val(v7), V7_CLASS_OBJECT);
  return V7_OK;
}

V7_PRIVATE const char *v7_strerror(enum v7_err e) {
  V7_PRIVATE const char *strings[] = {
    "no error", "error", "eval error", "range error", "reference error",
    "syntax error", "type error", "URI error",
    "out of memory", "internal error", "stack overflow", "stack underflow",
    "called non-function", "not implemented", "string literal too long",
    "RegExp error"
  };
  assert(ARRAY_SIZE(strings) == V7_NUM_ERRORS);
  return e >= (int) ARRAY_SIZE(strings) ? "?" : strings[e];
}

V7_PRIVATE struct v7_val **v7_top(struct v7 *v7) {
  return &v7->stack[v7->sp];
}

V7_PRIVATE int v7_sp(struct v7 *v7) {
  return (int) (v7_top(v7) - v7->stack);
}

V7_PRIVATE struct v7_val *v7_top_val(struct v7 *v7) {
  return v7->sp > 0 ? v7->stack[v7->sp - 1] : NULL;
}

V7_PRIVATE enum v7_err v7_push(struct v7 *v7, struct v7_val *v) {
  inc_ref_count(v);
  TRY(inc_stack(v7, 1));
  v7->stack[v7->sp - 1] = v;
  return V7_OK;
}

V7_PRIVATE enum v7_err v7_make_and_push(struct v7 *v7, enum v7_type type) {
  struct v7_val *v = make_value(v7, type);
  CHECK(v != NULL, V7_OUT_OF_MEMORY);
  return v7_push(v7, v);
}

V7_PRIVATE enum v7_err v7_del2(struct v7 *v7, struct v7_val *obj,
  const char *key, unsigned long n) {
  struct v7_val k = str_to_val(key, n);
  struct v7_prop **p;
  CHECK(obj->type == V7_TYPE_OBJ, V7_TYPE_ERROR);
  for (p = &obj->props; *p != NULL; p = &p[0]->next) {
    if (cmp(&k, p[0]->key) == 0) {
      struct v7_prop *next = p[0]->next;
      free_prop(v7, p[0]);
      p[0] = next;
      break;
    }
  }
  return V7_OK;
}

V7_PRIVATE enum v7_err do_exec(struct v7 *v7, const char *file_name,
  const char *source_code, int sp) {
  int has_ret = 0;
  struct v7_pstate old_pstate = v7->pstate;
  enum v7_err err = V7_OK;

  v7->pstate.source_code = v7->pstate.pc = source_code;
  v7->pstate.file_name = file_name;
  v7->pstate.line_no = 1;

  // Prior calls to v7_exec() may have left current_scope modified, reset now
  // TODO(lsm): free scope chain
  v7->this_obj = &v7->root_scope;

  next_tok(v7);
  while ((err == V7_OK) && (v7->cur_tok != TOK_END_OF_INPUT)) {
    // Reset stack on each statement
    if ((err = inc_stack(v7, sp - v7->sp)) == V7_OK) {
      err = parse_statement(v7, &has_ret);
    }
  }

  assert(v7->root_scope.proto == &s_global);
  v7->pstate = old_pstate;

  return err;
}

// Convert object to string, push string on stack
V7_PRIVATE enum v7_err toString(struct v7 *v7, struct v7_val *obj) {
  struct v7_val *f = NULL;

  if ((f = v7_get(obj, "toString")) == NULL) {
    f = v7_get(&s_prototypes[V7_CLASS_OBJECT], "toString");
  }
  CHECK(f != NULL, V7_INTERNAL_ERROR);
  TRY(v7_push(v7, f));
  TRY(v7_call2(v7, obj, 0, 0));

  return V7_OK;
}<|MERGE_RESOLUTION|>--- conflicted
+++ resolved
@@ -362,11 +362,7 @@
   // Find attribute inside object
   if ((m = v7_get2(obj, k, 1)) != NULL) {
     inc_ref_count(v);
-<<<<<<< HEAD
-    if(m->val->flags & V7_PROP_FUNC){
-=======
     if(m->val->fl.prop_func){
->>>>>>> 43d1c7ff
       m->val->v.prop_func(m->val->v.this_obj, v, NULL);
     }else{
       v7_freeval(v7, m->val);
