--- conflicted
+++ resolved
@@ -189,15 +189,12 @@
 void v7_init_str(struct v7_val *v, char *p, unsigned long len, int own);
 void v7_init_num(struct v7_val *v, double num);
 void v7_init_bool(struct v7_val *v, int);
-<<<<<<< HEAD
-=======
 
 // Generic function to set an attribute in an object.
 enum v7_err v7_setv(struct v7 *v7, struct v7_val *obj,
                     enum v7_type key_type, enum v7_type val_type, ...);
 enum v7_err v7_set_num(struct v7 *, struct v7_val *, const char *, double);
 enum v7_err v7_set_func(struct v7 *, struct v7_val *, const char *, v7_c_func_t);
->>>>>>> d30a4ef4
 
 #ifdef __cplusplus
 }
